'''
Base module to make a LIM survey from painted lightcone
'''

import numpy as np
import dask.array as da
import astropy.units as u
import astropy.constants as cu
from astropy.io import fits
import copy
import pmesh
import healpy as hp
from source.lightcone import Lightcone
from source.utilities import cached_survey_property,get_default_params,check_params
from warnings import warn

try:
    import pysm3
    NoPySM = False
except:
    NoPySM = True



class Survey(Lightcone):
    '''
    An object controlling all relevant quantities needed to create the
    painted LIM lightcone. It reads a lightcone catalog of halos with SFR
    quantities and paint it with as many lines as desired.

    It will be called by the class measure, to compute summary statistics

    INPUT PARAMETERS:
    ------------------

    -do_intensity           Bool, if True quantities are output in specific temperature
                            (Jy/sr units) rather than brightness temperature
                            (muK units)
                            (Default = False)

    -Tsys:                  Instrument sensitivity. System temperature for brightness temperature
                            and noise equivalent intensitiy (NEI) for intensitiy (Default = 40 K)

    -Nfeeds:                Total number of feeds (detector*antennas*polarizations) (Default = 19)

    -nuObs_min,nuObs_max:   minimum and maximum ends of the frequency band (Default = 26-34 GHz)

    -RAObs_min,RAObs_max:   minimum and maximum RA observed (Default = -65-60 deg)

    -DECObs_min,DECObs_max: minimum and maximum DEC observed (Default = -1.25-1.25 deg)

    -dnu:                   Width of a single frequency channel (Default = 15.6 MHz)

    -beam_FWHM:             Beam full width at half maximum (Default = 4.1 arcmin)

    -tobs:                  Observing time on a single field (Default = 6000 hr)

    -target_line:           Target line of the survey (Default: CO)

    -angular_supersample:   Factor of supersample with respect to the survey angular resolution
                            when making the grid. (Default: 5)
                            
    -spectral_supersample:  Factor of supersample with respect to the survey spectral resolution
                            when making the grid. (Default: 1)

    -do_angular_smooth:     Boolean: apply smoothing filter to implement angular resolution
                            limitations. (Default: True)

    -do_spectral_smooth:    Boolean: apply smoothing filter to implement spectral resolution
                            limitations. (Default: False)
                            
    -cube_mode:             Mode to create the data rectangular cube for 3d maps (irrelevant if 
                            do_angular == True). Options are:
                                - 'outer_cube': The lightcone is inscribed in the cube
                                - 'inner_cube': The cube is inscribed in the lightcone
                                - 'mid_redshift': coordinates transverse to line of sight are obtained
                                                  using a single redshift for all emitters (for each line)
                                - 'flat_sky': Applies flat sky approximation on top of 'mid_redshift'
                            (Default: 'inner_cube')

    -do_downsample          Boolean: Downsample the map such as supersample=1.
                            (Default: True; make if False for nice plots)

    -do_remove_mean         Boolean: Remove the mean of the map or not
                            (Defult: True)

    -do_angular             Create an angular survey (healpy map)
                            (Default: False)

    -average_angular_proj   Average total integrated intensity per the number of channels for
                            angular projections (Default: True)

    -nside                  NSIDE used by healpy to create angular maps. (Default: 2048)

    -mass                   Boolean: Create a map with number density of ALL the haloes within the catalog (defaul: False)

    -Mhalo_min              Minimum halo mass (in Msun/h) to be included in the survey (filter for halos_in_survey). Default:0

    -Mstar_min              Minimum stellar mass in a halo (in Msun) to be ncluded in the survey (filter for halos_in_survey). Default:0

    '''
    def __init__(self,
                 do_intensity=False,
                 Tsys=40*u.K,
                 Nfeeds=19,
                 nuObs_min = 26.*u.GHz,
                 nuObs_max = 34.*u.GHz,
                 RAObs_min = -65.*u.deg,
                 RAObs_max = 60.*u.deg,
                 DECObs_min = -1.25*u.deg,
                 DECObs_max = 1.25*u.deg,
                 dnu=15.6*u.MHz,
                 beam_FWHM=4.1*u.arcmin,
                 tobs=6000*u.hr,
                 target_line = 'CO',
                 angular_supersample = 5,
                 spectral_supersample = 5,
                 do_angular_smooth = True,
                 do_spectral_smooth = False,
                 cube_mode = 'inner_cube',
                 do_downsample = True,
                 do_remove_mean = True,
                 do_angular = False,
                 do_gal_foregrounds = False,
                 foreground_model=dict(precomputed_file=None, dgrade_nside=2**10, survey_center=[0*u.deg, 90*u.deg], sky={'synchrotron' : True, 'dust' : True, 'freefree' : True,'ame' : True}),
                 average_angular_proj = True,
                 nside = 2048,
                 mass=False,
                 Mhalo_min=0.,
                 Mstar_min=0.,
                 resampler='cic', 
                 **lightcone_kwargs):

        # Initiate Lightcone() parameters
        Lightcone.__init__(self,**lightcone_kwargs)

        self._update_lightcone_list = self._update_lightcone_list

        self._survey_params = locals()
        self._survey_params.pop('self')
        self._survey_params.pop('lightcone_kwargs')
        self._default_survey_params = get_default_params(Survey.__init__)
        check_params(self,self._survey_params,self._default_survey_params)

        # Set survey parameters
        for key in self._survey_params:
            setattr(self,key,self._survey_params[key])

        # Combine lightcone_params with survey_params
        self._input_params.update(self._survey_params)
        self._default_params.update(self._default_survey_params)

        # Check that the observed footprint is contained in the lightcone
        if self.RAObs_min < self.RA_min or self.RAObs_max > self.RA_max or \
           self.DECObs_min < self.DEC_min or self.DECObs_max > self.DEC_max:
            warn('Please, your observed limits RA_Obs=[{},{}], DEC_Obs=[{},{}] must be within the lightcone limits RA=[{},{}], DEC=[{},{}].'.format(self.RAObs_min,self.RAObs_max,self.DECObs_min,self.DECObs_max,self.RA_min,self.RA_max,self.DEC_min,self.DEC_max))

        # Check that the bandwidth and lines used are included in the lightcone limits
        for line in self.lines.keys():
            if self.lines[line]:
                zlims = (self.line_nu0[line].value)/np.array([self.nuObs_max.value,self.nuObs_min.value])-1
                if zlims[0] <= self.zmin or zlims [1] >= self.zmax:
                    warn('The line {} on the bandwidth [{:.2f},{:.2f}] corresponds to z range [{:.2f},{:.2f}], while the included redshifts in the lightcone are within [{:.2f},{:.2f}]. Please remove the line, increase the zmin,zmax range or reduce the bandwith.'.format(line,self.nuObs_max,self.nuObs_min,zlims[0],zlims[1],self.zmin,self.zmax))

        #Check healpy pixel size just in case:
        if self.do_angular:
            npix_fullsky = 4*np.pi/((self.beam_FWHM/self.angular_supersample)**2).to(u.sr).value
            min_nside = hp.pixelfunc.get_min_valid_nside(npix_fullsky)
            if (min_nside > self.nside):
                warn("The minimum NSIDE to account for beam_FWHM*angular_supersample is {}, but NSIDE={} was input.".format(min_nside,self.nside))
            # ~ #Avoid inner cut if do_angular:
            # ~ if self.do_angular and self.do_inner_cut and not self.do_flat_sky:
                # ~ warn('If you want to work with angular maps, you do not need the inner cut, hence please use do_inner_cut = False')
        
        self.cube_mode_options = ['outer_cube','inner_cube','mid_redshift','flat_sky']
        if self.cube_mode not in self.cube_mode_options:
            raise ValueError('The cube_mode choice must be one of {}'.format(self.cube_mode_options))

        if NoPySM and self.do_gal_foregrounds==True:
            raise ValueError('PySM must be installed to model galactic foregrounds')

        #Set units for observable depending on convention
        if self.do_intensity:
            self.unit = u.Jy/u.sr
        else:
            self.unit = u.uK

        sigma_perp = 0.
        sigma_par = 0.

    @cached_survey_property
    def nuObs_mean(self):
        '''
        Mean observed frequency
        '''
        return 0.5*(self.nuObs_min+self.nuObs_max)

    @cached_survey_property
    def zmid(self):
        '''
        Effective mid redshift (obtained from nuObs_mean):
        '''
        return ((self.line_nu0[self.target_line]/self.nuObs_mean).decompose()).value-1

    @cached_survey_property
    def delta_nuObs(self):
        '''
        Experimental frequency bandwith
        '''
        return self.nuObs_max - self.nuObs_min

    @cached_survey_property
    def Omega_field(self):
        '''
        Solid angle covered by the survey
        '''
        return (self.RAObs_max-self.RAObs_min)*(self.DECObs_max-self.DECObs_min)

    @cached_survey_property
    def beam_width(self):
        '''
        Beam width defined as 1-sigma width of Gaussian beam profile
        '''
        return self.beam_FWHM*0.4247

    @cached_survey_property
    def Npixside(self):
        '''
        Number of pixels per side of the observed map. RA,DEC
        '''
        return int(np.round(((self.RAObs_max-self.RAObs_min)/(self.beam_FWHM)).decompose())),\
               int(np.round(((self.DECObs_max-self.DECObs_min)/(self.beam_FWHM)).decompose()))

    @cached_survey_property
    def Npix(self):
        '''
        Number of pixels in the observed map
        '''
        return self.Npixside[0]*self.Npixside[1]

    @cached_survey_property
    def Nchan(self):
        '''
        Number of frequency channels in the observed map
        '''
        return int(np.round((self.delta_nuObs/(self.dnu)).decompose()))

    @cached_survey_property
    def sigmaN(self):
        '''
        Instrumental voxel/pixel (depending on do_angular) noise standard deviation
        '''
        tpix = self.tobs/self.Npix
        if self.do_intensity:
            #intensity[Jy/sr]
            sig2 = self.Tsys**2/(self.Nfeeds*tpix)
        else:
            #Temperature[uK]
            sig2 = self.Tsys**2/(self.Nfeeds*self.dnu*tpix)

        if self.do_angular and self.average_angular_proj:
            sig2 /= self.Nchan

        return (sig2**0.5).to(self.unit)
        
    @cached_survey_property
    def Vsurvey(self):
        '''
        Returns the comoving volume of the survey, computed from RA, DEC and nuObs limits
        for the target line
        '''
        #Omega_field * D_A (z)^2 * (1+z) * Delta_nu/nu_obs * c/H is the volume of the survey
            #D_A here is comoving angular diameter distance = comoving_radial_distance in flat space
        Area = self.Omega_field/u.sr*(self.cosmo.comoving_radial_distance(self.zmid)*u.Mpc)**2
        Depth = self.delta_nuObs/(0.5*(self.nuObs_max+self.nuObs_min))*(1+self.zmid)*(cu.c.to('km/s')/self.cosmo.hubble_parameter(self.zmid)/(u.km/u.Mpc/u.s))
        return (Area*Depth).to(u.Mpc**3)

    @cached_survey_property
    def Lbox(self):
        '''
        Sides of the field observed (approximated to be a rectangular cube),
        for the assumed redshift (the one corresponding to the target line)
        '''
        #box center
        ramid = np.deg2rad(0.5*(self.RAObs_max + self.RAObs_min).value)
        decmid = np.deg2rad(0.5*(self.DECObs_max + self.DECObs_min).value)
        
        #box angular limits (centered)
        ralim = np.deg2rad(np.array([self.RAObs_min.value,self.RAObs_max.value])) - ramid
        declim = np.deg2rad(np.array([self.DECObs_min.value,self.DECObs_max.value])) - decmid

        #transform Frequency band into redshift range for the target line
        zlims = (self.line_nu0[self.target_line].value)/np.array([self.nuObs_max.value,self.nuObs_min.value])-1
        rlim = ((self.cosmo.comoving_radial_distance(zlims)*u.Mpc).to(self.Mpch)).value
        
        #projection to the unit sphere
        xlim = np.cos(declim) * np.cos(ralim)
        ylim = np.cos(declim) * np.sin(ralim)
        zlim = np.sin(declim)
        
        poscorner = np.vstack([xlim,ylim,zlim]).T
        corners = rlim[:,None]*poscorner[1] #All positive
        
        #Get the side of the box
        if self.cube_mode == 'inner_cube':
            raside = 2*rlim[0]*np.tan(0.5*(ralim[1]-ralim[0]))
            decside = 2*rlim[0]*np.tan(0.5*(declim[1]-declim[0]))
            zside = rlim[1]*np.cos(max(0.5*(ralim[1]-ralim[0]),0.5*(declim[1]-declim[0])))-rlim[0]
            
            self.raside_lim = rlim[0]*np.tan(ralim) #min, max 
            self.decside_lim = rlim[0]*np.tan(declim) #min, max
            self.rside_obs_lim = np.array([rlim[0],rlim[0]+zside]) #min, max
            
            warn("% of survey volume lost due to inner cube = {}".format(1-zside*raside*decside*self.Mpch**3/self.Vsurvey))
            
            if corners[1,0] < rlim[0]+zside:
                warn("The corners of the last perpendicular slices of the box are going to be empty. Consider using flat sky")
                
        elif self.cube_mode == 'outer_cube':
            raside = 2*rlim[1]*np.sin(0.5*(ralim[1]-ralim[0]))
            decside = 2*rlim[1]*np.sin(0.5*(declim[1]-declim[0]))
            zside = rlim[1]-corners[0,0]
            
            self.raside_lim = rlim[1]*np.sin(ralim) #min, max 
            self.decside_lim = rlim[1]*np.sin(declim) #min, max
            self.rside_obs_lim = np.array([rlim[1]-zside,rlim[1]]) #min, max
        
        elif self.cube_mode == 'flat_sky':
            rmid = ((self.cosmo.comoving_radial_distance(self.zmid)*u.Mpc).to(self.Mpch)).value
            raside = 2*rmid*np.sin(0.5*(ralim[1]-ralim[0]))
            decside = 2*rmid*np.sin(0.5*(declim[1]-declim[0]))
            zside = rlim[1]-rlim[0]
            
            self.raside_lim = rmid*np.tan(ralim) #min, max 
            self.decside_lim = rmid*np.tan(declim) #min, max
            self.rside_obs_lim = np.array([rlim[0],rlim[1]]) #min, max
            
        elif self.cube_mode == 'mid_redshift':
            rmid = ((self.cosmo.comoving_radial_distance(self.zmid)*u.Mpc).to(self.Mpch)).value
            raside = 2*rmid*np.sin(0.5*(ralim[1]-ralim[0]))
            decside = 2*rmid*np.sin(0.5*(declim[1]-declim[0]))
            #to avoid cut at high redshift end
            zside = rlim[1]*np.cos(max(0.5*(ralim[1]-ralim[0]),0.5*(declim[1]-declim[0])))-rlim[0]
            
            self.raside_lim = rmid*np.sin(ralim) #min, max 
            self.decside_lim = rmid*np.sin(declim) #min, max
            self.rside_obs_lim = np.array([rlim[0],rlim[0]+zside]) #min, max
            
            warn("% of survey volume lost due to cutting the spherical cap at high redshift end = {}".format(1-zside*raside*decside*self.Mpch**3/self.Vsurvey))
            
            if corners[1,0] < rlim[0]+zside:
                warn("The corners of the last perpendicular slices of the box are going to be empty. Consider using flat sky")
            
        Lbox = np.array([zside,raside,decside])

        return (Lbox*self.Mpch).to(self.Mpch)

    # ~ @cached_survey_property
    # ~ def Vvox(self):
        # ~ '''
        # ~ Voxel volume (approximated as a rectangular cube) for the assumed redshift
        # ~ (the one corresponding to the target line).

        # ~ Voxel dimensions given by the resolution of the experiment. 
        # ~ '''
        # ~ Nmesh = np.array([self.Nchan,self.Npixside[0], self.Npixside[1]], dtype=int)
        # ~ #return (self.Lbox.value/Nmesh).prod()*self.Lbox.unit**3
        # ~ return (self.Lbox.value/Nmesh).prod()*self.Lbox.unit**3


    #########################
    ## Create the mock map ##
    #########################

    @cached_survey_property
    def halos_in_survey(self):
        '''
        Filters the halo catalog and only takes those that have observed
        frequencies within the experimental frequency bandwitdh and lie in the
        observed RA - DEC ranges
        '''
        #empty catalog
        halos_survey = {}

        #halos within footprint
        if self.do_angular:
            #Enhance the survey selection a bit to prevent healpy masking from giving limited objects at edges
            #Computes the mid-point of the boundaries and then expands them by 1%
            #May fail at low nside or weird survey masks
            delta_ra = 1.01*0.5*(self.RAObs_max.value - self.RAObs_min.value)
            mid_ra = 0.5*(self.RAObs_max.value + self.RAObs_min.value)

            delta_dec = 1.01*0.5*(self.DECObs_max.value - self.DECObs_min.value)
            mid_dec = 0.5*(self.DECObs_max.value + self.DECObs_min.value)

            inds_RA = (self.halo_catalog['RA'] > mid_ra - delta_ra)&(self.halo_catalog['RA'] < delta_ra  +mid_ra)
            inds_DEC = (self.halo_catalog['DEC'] > mid_dec - delta_dec)&(self.halo_catalog['DEC'] < mid_dec + delta_dec)
        else:
            inds_RA = (self.halo_catalog['RA'] > self.RAObs_min.value)&(self.halo_catalog['RA'] < self.RAObs_max.value)
            inds_DEC = (self.halo_catalog['DEC'] > self.DECObs_min.value)&(self.halo_catalog['DEC'] < self.DECObs_max.value)
        inds_sky = inds_RA&inds_DEC
        inds_mass = np.ones(len(inds_sky),dtype=bool)

        if self.Mhalo_min != 0.:
            inds_mass = inds_mass&(self.halo_catalog['M_HALO']>=self.Mhalo_min)
        if self.Mstar_min != 0.:
            inds_mass = inds_mass&(self.halo_catalog['SM_HALO']>=self.Mstar_min)

        #Loop over lines to see what halos are within nuObs
        for line in self.lines.keys():
            if self.lines[line]:
                halos_survey[line] = dict(RA= np.array([]),DEC=np.array([]),Zobs=np.array([]),Ztrue=np.array([]),Lhalo=np.array([])*u.Lsun)
                #inds = (self.nuObs_line_halo[line] >= self.nuObs_min)&(self.nuObs_line_halo[line] <= self.nuObs_max)&inds_sky
                inds = (self.nuObs_line_halo[line] >= self.nuObs_min)&(self.nuObs_line_halo[line] <= self.nuObs_max)&inds_sky&inds_mass
                halos_survey[line]['RA'] = np.append(halos_survey[line]['RA'],self.halo_catalog['RA'][inds])
                halos_survey[line]['DEC'] = np.append(halos_survey[line]['DEC'],self.halo_catalog['DEC'][inds])
                halos_survey[line]['Zobs'] = np.append(halos_survey[line]['Zobs'],(self.line_nu0[self.target_line]/self.nuObs_line_halo[line][inds]).decompose()-1)
                #Not doing DZ correction
                #halos_survey[line]['Ztrue'] = np.append(halos_survey[line]['Ztrue'],self.halo_catalog['Z'][inds]+self.halo_catalog['DZ'][inds])
                halos_survey[line]['Ztrue'] = np.append(halos_survey[line]['Ztrue'],self.halo_catalog['Z'][inds])
                halos_survey[line]['Lhalo'] = np.append(halos_survey[line]['Lhalo'],self.L_line_halo[line][inds])

        return halos_survey


    @cached_survey_property
    def obs_2d_map(self):
        '''
        Generates the mock intensity map observed in spherical shells. It does not include noise.
        '''
        #Define the mesh divisions and the box size

        if not self.do_angular:
            warn('Mask edges will be funky in this case, might see some vignetting')
        npix = hp.nside2npix(self.nside)

        #This is too much memory
        # maps = np.zeros((self.Nchan, npix))

        hp_map = np.zeros(npix)

        # First, compute the intensity/temperature of each halo in the catalog we will include
        for line in self.lines.keys():
            if self.lines[line]:
                hp_map_line = np.zeros(npix)

                #Get true cell volume
                #Get positions using the observed redshift
                ra,dec,redshift = da.broadcast_arrays(self.halos_in_survey[line]['RA'], self.halos_in_survey[line]['DEC'],
                                                      self.halos_in_survey[line]['Zobs'])

                Zhalo = self.halos_in_survey[line]['Ztrue']
                Hubble = self.cosmo.hubble_parameter(Zhalo)*(u.km/u.Mpc/u.s)

                #Figure out what channel the halos will be in to figure out the voxel volume, for the signal.
                #This is what will be added to the healpy map.
                nu_bins = self.nuObs_min.to('GHz').value + np.arange(self.Nchan)*self.dnu.to('GHz').value
                zmid_channel = self.line_nu0[line].to('GHz').value/(nu_bins + 0.5*self.dnu.to('GHz').value) - 1

                #Channel of each halo, can now compute voxel volumes where each of them are seamlessly
                bin_idxs = np.digitize(self.line_nu0[line].to('GHz').value/(1+Zhalo), nu_bins)-1
                zmids = zmid_channel[bin_idxs]

                #Vcell = Omega_pix * D_A (z)^2 * (1+z) * dnu/nu_obs * c/H is the volume of the voxel for a given channel
                                    #D_A here is comoving angular diameter distance = comoving_radial_distance in flat space
                Vcell_true = hp.nside2pixarea(self.nside)*(self.cosmo.comoving_radial_distance(zmids)*u.Mpc )**2 * (self.dnu.value/nu_bins[bin_idxs]) * (1+zmids) * (cu.c.to('km/s')/self.cosmo.hubble_parameter(zmids)/(u.km/u.Mpc/u.s))

                if not self.mass:
                    if self.do_intensity:
                        #intensity[Jy/sr]
                        signal = (cu.c/(4.*np.pi*self.line_nu0[line]*Hubble*(1.*u.sr))*self.halos_in_survey[line]['Lhalo']/Vcell_true).to(self.unit)
                    else:
                        #Temperature[uK]
                        signal = (cu.c**3*(1+Zhalo)**2/(8*np.pi*cu.k_B*self.line_nu0[line]**3*Hubble)*self.halos_in_survey[line]['Lhalo']/Vcell_true).to(self.unit)
                else:
                    #number counts [empty unit]
                    signal = np.ones(len(Zhalo))*(1*self.unit/self.unit)

                #Paste the signals to the map
                theta, phi = rd2tp(self.halos_in_survey[line]['RA'], self.halos_in_survey[line]['DEC'])
                pixel_idxs = hp.ang2pix(self.nside, theta, phi)

                if self.average_angular_proj:
                    #averaging over the number of channels
                    np.add.at(hp_map_line, pixel_idxs, signal.value/self.Nchan)
                else:
                    np.add.at(hp_map_line, pixel_idxs, signal.value)
                #should smoothing be after masking?
                #could lead to bleeding of the zeros with the boundary
                if self.do_angular_smooth:
                    theta_beam = self.beam_FWHM.to(u.rad)
                    hp_map_line = hp.smoothing(hp_map_line, theta_beam.value)
                hp_map += hp_map_line

        #get the proper nside for the observed map
        if self.do_downsample:
            npix_fullsky = 4*np.pi/(self.beam_FWHM**2).to(u.sr).value
            nside_min = hp.pixelfunc.get_min_valid_nside(npix_fullsky)
            if nside_min < self.nside:
                hp_map = hp.ud_grade(hp_map,nside_min)

        #Define the mask from the rectangular footprint
        phicorner_list = np.append(np.arange(self.RAObs_min.value,self.RAObs_max.value,1),self.RAObs_max.value)
        thetacorner = np.pi/2-np.deg2rad(np.array([self.DECObs_min.value,self.DECObs_max.value,self.DECObs_max.value,self.DECObs_min.value]))
        pix_within = np.array([])
        for iphiedge in range(len(phicorner_list)-1):
            phicorner = np.deg2rad(np.array([phicorner_list[iphiedge],phicorner_list[iphiedge],phicorner_list[iphiedge+1],phicorner_list[iphiedge+1]]))
            vecs = hp.dir2vec(thetacorner,phi=phicorner).T
            pix_within = np.append(pix_within,hp.query_polygon(nside=self.nside,vertices=vecs,inclusive=False))
        self.pix_within = pix_within
        mask = np.ones(hp.nside2npix(self.nside),np.bool)
        mask[pix_within.astype(int)] = 0
        hp_map = hp.ma(hp_map)
        hp_map.mask = mask

        #add noise
        if self.Tsys.value > 0.:
            #rescale the noise per pixel to the healpy pixel size
            hp_sigmaN = self.sigmaN * (pix_within.size/self.Npix)**0.5
            if self.average_angular_proj:
                hp_sigmaN *= 1./(self.Nchan)**0.5
            hp_map[pix_within] += self.rng.normal(0.,hp_sigmaN.value,pix_within.size)

        #remove the monopole
        if self.do_remove_mean:
            hp_map = hp.pixelfunc.remove_monopole(hp_map,copy=False)

        return hp_map


    @cached_survey_property
    def obs_3d_map(self):
        '''
        Generates the mock intensity map observed in Fourier space,
        obtained from Cartesian coordinates. It does not include noise.
        '''

        if self.do_angular:
            warn('Mask edges might be problematic due to the expanded selection!')

        #Define the mesh divisions and the box size
        Nmesh = np.array([self.spectral_supersample*self.Nchan,
                  self.angular_supersample*self.Npixside[0],
                  self.angular_supersample*self.Npixside[1]], dtype=int)
        Lbox = self.Lbox.value

        ramid = 0.5*(self.RAObs_max + self.RAObs_min)
        decmid = 0.5*(self.DECObs_max + self.DECObs_min)
        
        ralim = np.deg2rad(np.array([self.RAObs_min.value,self.RAObs_max.value]) - ramid.value) 
        declim = np.deg2rad(np.array([self.DECObs_min.value,self.DECObs_max.value]) - decmid.value)
        raside_lim = self.raside_lim
        decside_lim = self.decside_lim
        rside_obs_lim = self.rside_obs_lim

        mins_obs = np.array([rside_obs_lim[0],raside_lim[0],decside_lim[0]])

        global sigma_par
        global sigma_perp
        maps = np.zeros([Nmesh[0],Nmesh[1],Nmesh[2]//2 + 1], dtype='complex64')


        # First, compute the intensity/temperature of each halo in the catalog we will include
        for line in self.lines.keys():
            if self.lines[line]:
                #Get true cell volume
                zlims = (self.line_nu0[line].value)/np.array([self.nuObs_max.value,self.nuObs_min.value])-1
                rlim = ((self.cosmo.comoving_radial_distance(zlims)*u.Mpc).to(self.Mpch)).value
                #Get the side of the box
                #projection to the unit sphere
                xlim = np.cos(declim) * np.cos(ralim)
                ylim = np.cos(declim) * np.sin(ralim)
                zlim = np.sin(declim)

                poscorner = np.vstack([xlim,ylim,zlim]).T
                corners = rlim[:,None]*poscorner[1] #All positive

                #Get the side of the box
                if self.cube_mode == 'inner_cube':
                    raside = 2*rlim[0]*np.tan(0.5*(ralim[1]-ralim[0]))
                    decside = 2*rlim[0]*np.tan(0.5*(declim[1]-declim[0]))
                    zside = rlim[1]*np.cos(max(0.5*(ralim[1]-ralim[0]),0.5*(declim[1]-declim[0])))-rlim[0]

                elif self.cube_mode == 'outer_cube':
                    raside = 2*rlim[1]*np.sin(0.5*(ralim[1]-ralim[0]))
                    decside = 2*rlim[1]*np.sin(0.5*(declim[1]-declim[0]))
                    zside = rlim[1]-corners[0,0]

                elif self.cube_mode == 'flat_sky':
                    zmid = ((self.line_nu0[line]/self.nuObs_mean).decompose()).value-1
                    rmid = ((self.cosmo.comoving_radial_distance(zmid)*u.Mpc).to(self.Mpch)).value
                    raside = 2*rmid*np.sin(0.5*(ralim[1]-ralim[0]))
                    decside = 2*rmid*np.sin(0.5*(declim[1]-declim[0]))
                    zside = rlim[1]-rlim[0]
                    
                elif self.cube_mode == 'mid_redshift':
                    zmid = ((self.line_nu0[line]/self.nuObs_mean).decompose()).value-1
                    rmid = ((self.cosmo.comoving_radial_distance(zmid)*u.Mpc).to(self.Mpch)).value
                    raside = 2*rmid*np.sin(0.5*(ralim[1]-ralim[0]))
                    decside = 2*rmid*np.sin(0.5*(declim[1]-declim[0]))
                    #to avoid cut at high redshift end
                    zside = rlim[1]*np.cos(max(0.5*(ralim[1]-ralim[0]),0.5*(declim[1]-declim[0])))-rlim[0]

                Lbox_true = np.array([zside,raside,decside])
                Vcell_true = (Lbox_true/Nmesh).prod()*(self.Mpch**3).to(self.Mpch**3)
                #Get positions using the observed redshift
                #Convert the halo position in each volume to Cartesian coordinates (from Nbodykit)
                ra,dec,redshift = da.broadcast_arrays(self.halos_in_survey[line]['RA'], self.halos_in_survey[line]['DEC'],
                                                      self.halos_in_survey[line]['Zobs'])
                
                #radial distances in Mpch/h
                r = redshift.map_blocks(lambda zz: (((self.cosmo.comoving_radial_distance(zz)*u.Mpc).to(self.Mpch)).value),
                                        dtype=redshift.dtype)
                                        
                #Shift the ra and dec of the halo such that they are centered in (0,0)
                ra -= ramid.value
                dec -= decmid.value

                ra,dec  = da.deg2rad(ra),da.deg2rad(dec)
                if self.cube_mode == 'flat_sky':
                    # cartesian coordinates in flat sky
                    x = da.ones(ra.shape[0])
                    y = ra/r*rmid 
                    z = dec/r*rmid 
                elif self.cube_mode == 'mid_redshift':
                    # cartesian coordinates in unit sphere but preparing for only one distance for ra and dec
                    x = da.cos(dec) * da.cos(ra)
                    y = da.sin(ra)/r*rmid # only ra?
                    z = da.sin(dec)/r*rmid # only dec?
                else:
                    # cartesian coordinates in unit sphere
                    x = da.cos(dec) * da.cos(ra)
                    y = da.cos(dec) * da.sin(ra)
                    z = da.sin(dec)
                    
                pos = da.vstack([x,y,z]).T                    
                cartesian_halopos = r[:,None] * pos
                lategrid = np.array(cartesian_halopos.compute())
                #Filter some halos out if outside of the cube mode
                if self.cube_mode == 'inner_cube' or self.cube_mode == 'mid_redshift':
                    filtering = (lategrid[:,0] >= rside_obs_lim[0]) & (lategrid[:,0] <= rside_obs_lim[1]) & \
                                (lategrid[:,1] >= raside_lim[0]) & (lategrid[:,1] <= raside_lim[1]) & \
                                (lategrid[:,2] >= decside_lim[0]) & (lategrid[:,2] <= decside_lim[1])
                    lategrid = lategrid[filtering]
                    #Compute the signal in each voxel (with Ztrue and Vcell_true)
                    Zhalo = self.halos_in_survey[line]['Ztrue'][filtering]
                    Hubble = self.cosmo.hubble_parameter(Zhalo)*(u.km/u.Mpc/u.s)
                    
                    warn("% of emitters of {} line left out filtering = {}".format(line, 1-len(Zhalo)/len(filtering)))

                    if not self.mass:
                        if self.do_intensity:
                            #intensity[Jy/sr]
                            signal = (cu.c/(4.*np.pi*self.line_nu0[line]*Hubble*(1.*u.sr))*self.halos_in_survey[line]['Lhalo'][filtering]/Vcell_true).to(self.unit)
                        else:
                            #Temperature[uK]
                            signal = (cu.c**3*(1+Zhalo)**2/(8*np.pi*cu.k_B*self.line_nu0[line]**3*Hubble)*self.halos_in_survey[line]['Lhalo'][filtering]/Vcell_true).to(self.unit)
                else:
                    Zhalo = self.halos_in_survey[line]['Ztrue']
                    Hubble = self.cosmo.hubble_parameter(Zhalo)*(u.km/u.Mpc/u.s)
                    if not self.mass:
                        if self.do_intensity:
                            #intensity[Jy/sr]
                            signal = (cu.c/(4.*np.pi*self.line_nu0[line]*Hubble*(1.*u.sr))*self.halos_in_survey[line]['Lhalo']/Vcell_true).to(self.unit)
                        else:
                            #Temperature[uK]
                            signal = (cu.c**3*(1+Zhalo)**2/(8*np.pi*cu.k_B*self.line_nu0[line]**3*Hubble)*self.halos_in_survey[line]['Lhalo']/Vcell_true).to(self.unit)
                #Locate the grid such that bottom left corner of the box is [0,0,0] which is the nbodykit convention.
                for n in range(3):
                    lategrid[:,n] -= mins_obs[n]
                #padding in LOS direction to avoid leakage
                lategrid[:,0] -= 0.5*Lbox[0]/Nmesh[0]
                
                #Set the emitter in the grid and paint using pmesh directly instead of nbk
                pm = pmesh.pm.ParticleMesh(Nmesh, BoxSize=Lbox, dtype='float32', resampler=self.resampler)
                #Make realfield object
                field = pm.create(type='real')
                field[:] = 0.
                layout = pm.decompose(lategrid,smoothing=0.5*pm.resampler.support)
                #Exchange positions between different MPI ranks
                p = layout.exchange(lategrid)
                #Assign weights following the layout of particles
                if self.mass:
                    pm.paint(p, out=field, mass=1, resampler=self.resampler)
                else:
                    m = layout.exchange(signal.value)
                    pm.paint(p, out=field, mass=m, resampler=self.resampler)
                #Fourier transform fields and apply the filter
                field = field.r2c()
                #This smoothing comes from the resolution window function.
                if self.do_spectral_smooth or self.do_angular_smooth:
                    #compute scales for the anisotropic filter (in Ztrue -> zmid)
                    zmid = (self.line_nu0[line]/self.nuObs_mean).decompose().value-1
                    sigma_par = self.do_spectral_smooth*(cu.c*self.dnu*(1+zmid)/(self.cosmo.hubble_parameter(zmid)*(u.km/u.Mpc/u.s)*self.nuObs_mean)).to(self.Mpch).value
                    sigma_perp = self.do_angular_smooth*(self.cosmo.comoving_radial_distance(zmid)*u.Mpc*(self.beam_width/(1*u.rad))).to(self.Mpch).value
                    field = field.apply(aniso_filter, kind='wavenumber')
                #Add this contribution to the total maps
                maps+=field

        # add galactic foregrounds
        if self.do_gal_foregrounds:
            field=self.create_foreground_map(mins_obs, Nmesh, Lbox, rside_obs_lim, raside_lim, decside_lim)
            maps+=field

        #get the proper shape for the observed map
        if (self.angular_supersample > 1 or self.spectral_supersample > 1) and self.do_downsample:
            pm_down = pmesh.pm.ParticleMesh(np.array([self.Nchan,self.Npixside[0],self.Npixside[1]], dtype=int),
<<<<<<< HEAD
                                                  BoxSize=Lbox, dtype='float32', resampler='cic')
            maps = pm_down.downsample(maps.c2r(),keep_mean=True,resampler='cic')
=======
                                                  BoxSize=Lbox, dtype='float32', resampler=self.resampler)
            maps = pm_down.downsample(maps.c2r(),keep_mean=True)
>>>>>>> 70d05ed8
        else:
            maps = maps.c2r()

        #Add noise in the cosmic volume probed by target line to the 3d maps
        if self.Tsys.value > 0.:
            #add the noise, distribution is gaussian with 0 mean
            if self.do_downsample:
                maps += self.rng.normal(0.,self.sigmaN.value,maps.shape)
            else:
                supersample_sigmaN = self.sigmaN * (self.spectral_supersample)**0.5 * self.angular_supersample
                maps += self.rng.normal(0.,supersample_sigmaN.value,maps.shape)

        #Remove mean
        if self.do_remove_mean:
            maps = maps-maps.cmean()

        return maps

    def vec2pix_func(self, x, y, z):
        '''
        Alias for hp.vec2pix(nside,x,y,z) function to use in the cartesian projection
        '''
        return hp.vec2pix(self.nside, x, y, z)

    def create_foreground_map(self, mins, Nmesh, Lbox, rside_obs_lim, raside_lim, decside_lim):
        '''
        Creates a map of galactic continuum foregrounds using pySM
        '''
        if self.foreground_model['dgrade_nside']!=self.nside:
            dgrade_nside=self.foreground_model['dgrade_nside']
        else:
            dgrade_nside=self.nside
        obs_freqs_edge=np.linspace(self.nuObs_min, self.nuObs_max, self.spectral_supersample*self.Nchan+1)
        obs_freqs=(obs_freqs_edge[1:]+obs_freqs_edge[:-1])/2 #frequencies observed in survey

        if self.foreground_model['precomputed_file']!=None:
            ra_insurvey=[]; dec_insurvey=[]; z_insurvey=[]; foreground_signal=[]
            for i in range(len(obs_freqs)):
                dgrade_galmap_rotated=hp.fitsfunc.read_map(self.foreground_model['precomputed_file'][i]) #read pre-computed healpy maps
                if self.foreground_model['dgrade_nside']!=self.nside:
                    galmap_rotated=hp.pixelfunc.ud_grade(dgrade_galmap_rotated, self.nside)
                else:
                    galmap_rotated=dgrade_galmap_rotated
                    
                if self.do_angular_smooth:
                    theta_beam = self.beam_FWHM.to(u.rad)
                    galmap_rotated = hp.smoothing(galmap_rotated, theta_beam.value)

                ramid = 0.5*(self.RAObs_max + self.RAObs_min)
                decmid = 0.5*(self.DECObs_max + self.DECObs_min)  
                ramin=self.RAObs_min.value-ramid.value-(self.RAObs_max-self.RAObs_min).value/self.Npixside[0]
                ramax=self.RAObs_max.value-ramid.value+(self.RAObs_max-self.RAObs_min).value/self.Npixside[0]
                decmin=self.DECObs_min.value-decmid.value-(self.DECObs_max-self.DECObs_min).value/self.Npixside[1]
                decmax=self.DECObs_max.value-decmid.value+(self.DECObs_max-self.DECObs_min).value/self.Npixside[1]

                cart_proj=hp.projector.CartesianProj(xsize=self.Npixside[0]*self.angular_supersample+2, ysize=self.Npixside[1]*self.angular_supersample+2, lonra =  [ramin,ramax], latra=[decmin,decmax])  
                galmap_cart=cart_proj.projmap(galmap_rotated, self.vec2pix_func)
                foreground_signal.append((galmap_cart.flatten())*u.uK)
               
                Xedge=np.linspace(ramin,ramax, self.Npixside[0]*self.angular_supersample+1+2)
                Yedge=np.linspace(decmin,decmax, self.Npixside[1]*self.angular_supersample+1+2)
                X=(Xedge[1:]+Xedge[:-1])/2
                Y=(Yedge[1:]+Yedge[:-1])/2
                Xpix,Ypix=np.meshgrid(X,Y)
                Xpix=Xpix.flatten()
                Ypix=Ypix.flatten()

                ra_insurvey.append(Xpix)
                dec_insurvey.append(Ypix)
                z_insurvey.append((self.line_nu0[self.target_line]/obs_freqs[i] -1)*np.ones((len(Xpix))))
        else:
            #build foreground component dictionary
            components=[key for key,value in self.foreground_model['sky'].items() if value == True]
            sky_config = []
            for cmp in components:
                if cmp=='synchrotron':
                    sky_config.append("s1")
                elif cmp=='dust':
                    sky_config.append("d1")
                elif cmp=='freefree':
                    sky_config.append("f1")
                elif cmp=='ame':
                    sky_config.append("a1")
                else:
                    warn('Unknown galactic foreground component: {}'.format(cmp))

            sky = pysm3.Sky(nside=dgrade_nside, preset_strings=sky_config)#create sky object using the specified model
            ra_insurvey=[]; dec_insurvey=[]; z_insurvey=[]; foreground_signal=[]
            for i in range(len(obs_freqs)):
                dgrade_galmap=sky.get_emission(obs_freqs[i])[0]#produce healpy maps, 0 index corresponds to intensity
                rot_center = hp.Rotator(rot=[self.foreground_model['survey_center'][0].to_value(u.deg), self.foreground_model['survey_center'][1].to_value(u.deg)], inv=True) #rotation to place the center of the survey at the origin
                
                if self.do_angular_smooth:
                    theta_beam = self.beam_FWHM
                else:
                    theta_beam = 0*u.arcmin
                dgrade_galmap_rotated = pysm3.apply_smoothing_and_coord_transform(dgrade_galmap, rot=rot_center, fwhm=theta_beam)
                if self.foreground_model['dgrade_nside']!=self.nside:
                    galmap_rotated=hp.pixelfunc.ud_grade(dgrade_galmap_rotated, self.nside)
                else:
                    galmap_rotated=dgrade_galmap_rotated
                    
                cart_proj=hp.projector.CartesianProj(xsize=self.Npixside[0]*self.angular_supersample, ysize=self.Npixside[1]*self.angular_supersample, lonra =  [self.RAObs_min.value,self.RAObs_max.value], latra=[self.DECObs_min.value,self.DECObs_max.value])
                galmap_cart=cart_proj.projmap(galmap_rotated, self.vec2pix_func)
                foreground_signal.append((galmap_cart.flatten())*u.uK)
               
                Xedge=np.linspace(self.RAObs_min.value,self.RAObs_max.value, self.Npixside[0]*self.angular_supersample+1)
                Yedge=np.linspace(self.DECObs_min.value,self.DECObs_max.value, self.Npixside[1]*self.angular_supersample+1)
                X=(Xedge[1:]+Xedge[:-1])/2
                Y=(Yedge[1:]+Yedge[:-1])/2
                Xpix,Ypix=np.meshgrid(X,Y)
                Xpix=Xpix.flatten()
                Ypix=Ypix.flatten()

                ra_insurvey.append(Xpix)
                dec_insurvey.append(Ypix)
                z_insurvey.append((self.line_nu0[self.target_line]/obs_freqs[i] -1)*np.ones((len(Xpix))))

            #norm=hp.nside2pixarea(self.nside, degrees=True)*(u.deg**2).to(self.Omega_field.unit)/(self.Omega_field/self.Npix)
            #ra_fullsky, dec_fullsky, obs_mask= observed_mask_2d(self)
            #ra_insurvey=[]; dec_insurvey=[]; z_insurvey=[]; foreground_signal=[]
            #for i in range(len(obs_freqs)):
            #    dgrade_galmap=sky.get_emission(obs_freqs[i])[0]#produce healpy maps, 0 index corresponds to intensity   
            #    rot_center = hp.Rotator(rot=[self.foreground_model['survey_center'][0].to_value(u.deg), self.foreground_model['survey_center'][1].to_value(u.deg)], inv=True) #rotation to place the center of the survey at the origin
            #    dgrade_galmap_rotated = pysm3.apply_smoothing_and_coord_transform(dgrade_galmap, rot=rot_center)
            #    if self.foreground_model['dgrade_nside']!=self.nside:
            #        galmap_rotated=hp.pixelfunc.ud_grade(dgrade_galmap_rotated, self.nside)
            #    else:
            #        galmap_rotated=dgrade_galmap_rotated
            #    if self.do_angular_smooth:
            #        theta_beam = self.beam_FWHM.to(u.rad)
            #        galmap_rotated = hp.smoothing(galmap_rotated, theta_beam.value)

        ra,dec,redshift = da.broadcast_arrays(np.asarray(ra_insurvey).flatten(), np.asarray(dec_insurvey).flatten(), np.asarray(z_insurvey).flatten())
        #radial distances in Mpch/h
        r = redshift.map_blocks(lambda zz: (((self.cosmo.comoving_radial_distance(zz)*u.Mpc).to(self.Mpch)).value),
                                dtype=redshift.dtype)
                                
        #Shift the ra and dec of the halo such that they are centered in (0,0)
        ra -= ramid.value
        dec -= decmid.value

        ra,dec  = da.deg2rad(ra),da.deg2rad(dec)
        if self.cube_mode == 'flat_sky':
            rmid = ((self.cosmo.comoving_radial_distance(self.zmid)*u.Mpc).to(self.Mpch)).value
            # cartesian coordinates in flat sky
            x = da.ones(ra.shape[0])
            y = ra/r*rmid 
            z = dec/r*rmid 
        elif self.cube_mode == 'mid_redshift':
            rmid = ((self.cosmo.comoving_radial_distance(self.zmid)*u.Mpc).to(self.Mpch)).value
            # cartesian coordinates in unit sphere but preparing for only one distance for ra and dec
            x = da.cos(dec) * da.cos(ra)
            y = da.sin(ra)/r*rmid # only ra?
            z = da.sin(dec)/r*rmid # only dec?
        else:
            # cartesian coordinates in unit sphere
            x = da.cos(dec) * da.cos(ra)
            y = da.cos(dec) * da.sin(ra)
            z = da.sin(dec)
                    
        # ~ ra,dec  = da.deg2rad(ra),da.deg2rad(dec)
        # ~ # cartesian coordinates
        # ~ x = da.cos(dec) * da.cos(ra)
        # ~ y = da.cos(dec) * da.sin(ra)
        # ~ z = da.sin(dec)
        # ~ pos = da.vstack([x,y,z]).T
        # ~ #radial distances in Mpch/h
        # ~ r = redshift.map_blocks(lambda zz: (((self.cosmo.comoving_radial_distance(zz)*u.Mpc).to(self.Mpch)).value),dtype=redshift.dtype)
        
        pos = da.vstack([x,y,z]).T
        cartesian_pixelpos = r[:,None] * pos
        foreground_grid = np.array(cartesian_pixelpos.compute())
        
        if self.cube_mode == 'inner_cube' or self.cube_mode == 'mid_redshift':
            filtering = (foreground_grid[:,0] >= rside_obs_lim[0]) & (foreground_grid[:,0] <= rside_obs_lim[1]) & \
                        (foreground_grid[:,1] >= raside_lim[0]) & (foreground_grid[:,1] <= raside_lim[1]) & \
                        (foreground_grid[:,2] >= decside_lim[0]) & (foreground_grid[:,2] <= decside_lim[1])
            foreground_grid = foreground_grid[filtering]
            #print(np.asarray(filtering).shape, np.asarray(foreground_grid).shape, np.asarray(foreground_signal).shape)
            foreground_signal=np.asarray(foreground_signal).flatten()[filtering]
        #print(np.min(foreground_grid[:,0]), np.max(foreground_grid[:,0]), np.min(foreground_grid[:,1]), np.max(foreground_grid[:,1]), np.min(foreground_grid[:,2]), np.max(foreground_grid[:,2]))
        for n in range(3):
            foreground_grid[:,n] -= mins[n]
            
        #THINK ABOUT PADDING HERE!
        
        #Set the emitter in the grid and paint using pmesh directly instead of nbk
        pm = pmesh.pm.ParticleMesh(Nmesh, BoxSize=Lbox, dtype='float32', resampler=self.resampler)
        #Make realfield object

        field = pm.create(type='real')
        layout = pm.decompose(foreground_grid,smoothing=0.5*pm.resampler.support)
        #Exchange positions between different MPI ranks
        p = layout.exchange(foreground_grid)
        #Assign weights following the layout of particles
        m = layout.exchange(np.asarray(foreground_signal).flatten())
        pm.paint(p, out=field, mass=m, resampler=self.resampler)
        #Fourier transform fields and apply the filter
        field = field.r2c()
        return field


    def save_map(self,name,other_map=None):
        '''
        Saves a map (either pmesh or healpy depending on do_angular).
        If other_map != None, the map saved would be self.obs_map
        '''
        if not other_map:
            map_to_save = self.obs_map
        else:
            map_to_save = other_map
        if self.do_angular:
            hp.fitsfunc.write_map(name,map_to_save)
        else:
            hdu = fits.PrimaryHDU(map_to_save)
            hdu.writeto(name)
        return

#########################
## Auxiliary functions ##
#########################

def aniso_filter(k, v):
    '''
    Filter for k_perp and k_par modes separately.
    Applies to an nbodykit mesh object as a regular filter.

    Uses globally defined variables:
        sigma_perp - 'angular' smoothing in the flat sky approximation
        sigma_par - 'radial' smoothing from number of channels.

    Usage:
        mesh.apply(perp_filter, mode='complex', kind='wavenumber')

    NOTES:
    k[0] *= modifies the next iteration in the loop.
    Coordinates are fixed except for the k[1] which are
    the coordinate that sets what slab is being altered?

    '''
    rper = sigma_perp
    rpar = sigma_par
    newk = copy.deepcopy(k)

    #Smooth the k-modes anisotropically
    newk[0] *= rpar
    newk[1] *= rper
    newk[2] *= rper

    #Build smoothed values
    kk = sum(ki**2 for ki in newk)

    kk[kk==0]==1

    return np.exp(-0.5*kk)*v

def rd2tp(ra,dec):
    """ convert ra/dec to theta,phi"""

    phi = ra*np.pi/180

    theta = np.pi/180 * (90. - dec)
    return theta, phi

def tp2ra(theta, phi):
    """ convert theta,phi to ra,dec"""

    ra = np.rad2deg(phi)
    dec = np.rad2deg(0.5 * np.pi - theta)
    return ra, dec


def observed_mask_2d(self):
    pix = np.arange(hp.nside2npix(self.nside), dtype=int)
    theta, phi = hp.pix2ang(self.nside, pix)
    ra, dec = tp2ra(theta, phi)
    ra[ra>180]=ra[ra>180]-360

    RAmask=(ra>=self.RAObs_min.value)&(ra<self.RAObs_max.value)
    DECmask=(dec>=self.DECObs_min.value)&(dec<self.DECObs_max.value)

    mask=RAmask&DECmask
    return ra, dec, mask

def build_inv_mask(self, dgrade_nside):
    _, _, square_mask=observed_mask_2d(self)
    pix_mask = np.arange(hp.nside2npix(self.nside), dtype=int)[square_mask]
    square_partial_map = hp.UNSEEN*np.ones((hp.nside2npix(self.nside)))
    square_partial_map[pix_mask] = np.ones((len(pix_mask)))

    dgrade_square_partial_map=hp.pixelfunc.ud_grade(square_partial_map, dgrade_nside)

    rot = hp.Rotator(rot=[0, -90], inv=True)
    rotated_partial_map = rot.rotate_map_pixel(dgrade_square_partial_map)
    return hp.pixelfunc.mask_good(rotated_partial_map)

def build_partial_map(self, pixel_indices, pixel_values, dgrade_nside):
    partial_map = np.nan * np.empty((self.Nchan, hp.nside2npix(dgrade_nside)))
    partial_map[:, pixel_indices] = pixel_values
    return partial_map<|MERGE_RESOLUTION|>--- conflicted
+++ resolved
@@ -97,6 +97,8 @@
     -Mhalo_min              Minimum halo mass (in Msun/h) to be included in the survey (filter for halos_in_survey). Default:0
 
     -Mstar_min              Minimum stellar mass in a halo (in Msun) to be ncluded in the survey (filter for halos_in_survey). Default:0
+    
+    -resampler              Set the resampling window for the 3d maps (Irrelevant if do_angular=True). (Default: 'cic')
 
     '''
     def __init__(self,
@@ -676,7 +678,7 @@
                 #Make realfield object
                 field = pm.create(type='real')
                 field[:] = 0.
-                layout = pm.decompose(lategrid,smoothing=0.5*pm.resampler.support)
+                layout = pm.decompose(lategrid)
                 #Exchange positions between different MPI ranks
                 p = layout.exchange(lategrid)
                 #Assign weights following the layout of particles
@@ -705,13 +707,8 @@
         #get the proper shape for the observed map
         if (self.angular_supersample > 1 or self.spectral_supersample > 1) and self.do_downsample:
             pm_down = pmesh.pm.ParticleMesh(np.array([self.Nchan,self.Npixside[0],self.Npixside[1]], dtype=int),
-<<<<<<< HEAD
-                                                  BoxSize=Lbox, dtype='float32', resampler='cic')
-            maps = pm_down.downsample(maps.c2r(),keep_mean=True,resampler='cic')
-=======
                                                   BoxSize=Lbox, dtype='float32', resampler=self.resampler)
             maps = pm_down.downsample(maps.c2r(),keep_mean=True)
->>>>>>> 70d05ed8
         else:
             maps = maps.c2r()
 
