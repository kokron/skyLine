'''
Base module to make a LIM survey from painted lightcone
'''

import numpy as np
from scipy.interpolate import interp1d
import dask.array as da
import astropy.units as u
import astropy.constants as cu
from astropy.io import fits
import copy
import pmesh
import healpy as hp
from source.lightcone import Lightcone
from source.utilities import cached_survey_property,get_default_params,check_params
import source.line_models as LM
from warnings import warn

try:
    import pysm3
    NoPySM = False
except:
    NoPySM = True



class Survey(Lightcone):
    '''
    An object controlling all relevant quantities needed to create the
    painted LIM lightcone. It reads a lightcone catalog of halos with SFR
    quantities and paint it with as many lines as desired.

    It will be called by the class measure, to compute summary statistics

    INPUT PARAMETERS:
    ------------------

    -unit_convention        String, to choose between 'Inu' (specific intensity in Jy/sr), 'Tb' 
                            (brightness temperature, in muK) or 'Tcmb' (CMB Temperature, in muK)
                            Default ('Tb')

    -Tsys:                  Instrument sensitivity. System temperature for brightness temperature
                            and noise equivalent intensitiy (NEI) for intensitiy (Default = 40 K)

    -Nfeeds:                Total number of feeds (detector*antennas*polarizations) (Default = 19)

    -nuObs_min,nuObs_max:   minimum and maximum ends of the frequency band (Default = 26-34 GHz)

    -NnuObs:                Number of bins for imaging bands and CIB. Irrelevant if not CIB 
                            and angular map (Default = 32)

    -RAObs_width:           Total RA width observed. Assumed centered at 0 (Default = 2 deg)

    -DECObs_width:          Total DEC width observed. Assumed centered at 0 (Default = 2 deg)

    -dnu:                   Width of a single frequency channel (Default = 15.6 MHz)
                            if mode = 'number_count' -> equivalent to redshift width of a cell
                            (dimensionless)

    -beam_FWHM:             Beam full width at half maximum (Default = 4.1 arcmin)

    -tobs:                  Observing time on a single field (Default = 6000 hr)

    -target_line:           Target line of the survey (Default: CO)
    
    -v_of_M:                Function returning the unitful FWHM of the line profile of
                            emission given halo mass.
                            Line widths are not applied if v_of_M is None.
                            Only relevant if do_angular = False and number_count = False.
                            (default = None)
                            (example: lambda M:50*u.km/u.s*(M/1e10/u.Msun)**(1/3.) )
                    
    -line_incli:            Bool, if accounting for randomly inclined line profiles.
                            (default = True; does not matter if v_of_M = None or
                            do_angular = True or number_count = True)
                           
    -Nsigma_v_of_M          Number of bins in sigma_v_of_M for a coarse smoothing to model the 
                            line broadening (default = 10; only relevalant if v_of_M != None
                            and do_angular = False and number_count = False)

    -angular_supersample:   Factor of supersample with respect to the survey angular resolution
                            when making the grid. Important to have good power spectrum multipole
                            calculations (e.g., enough mu values as function of kmax). (Default: 5)
                            
    -spectral_supersample:  Factor of supersample with respect to the survey spectral resolution
                            when making the grid. Important to have good power spectrum multipole
                            calculations (e.g., enough mu values as function of kmax). (Default: 1)

    -do_angular_smooth:     Boolean: apply smoothing filter to implement angular resolution
                            limitations. (Default: True)

    -do_spectral_smooth:    Boolean: apply smoothing filter to implement spectral resolution
                            limitations. (Default: False)
                            
    -kind_spectral_smooth:  Whether the spectral smoothing is done using a top-hat filter or a 
                            Gaussian filter ('tophat' or 'gaussian', respectively. Default: 'tophat')
                            
    -cube_mode:             Mode to create the data rectangular cube for 3d maps (irrelevant if 
                            do_angular == True). Options are:
                                - 'outer_cube': The lightcone is inscribed in the cube
                                - 'inner_cube': The cube is inscribed in the lightcone
                                - 'mid_redshift': coordinates transverse to line of sight are obtained
                                                  using a single redshift for all emitters (for each line)
                                - 'flat_sky': Applies flat sky approximation on top of 'mid_redshift'
                            (Default: 'inner_cube')
                            
    -do_z_buffering:        Boolean: add higher z emitters to fill corners at high-z end. Only relevant if 
                            cube_mode = 'inner_cube' or 'mid_redshift'. (Default: True)

    -do_downsample          Boolean: Downsample the map such as supersample=1.
                            (Default: True; make if False for nice plots)

    -do_remove_mean         Boolean: Remove the mean of the map or not
                            (Defult: True)

    -do_angular             Create an angular survey (healpy map)
                            (Default: False)

    -nside                  NSIDE used by healpy to create angular maps. (Default: 2048)

    -mode                   String: what kind of map you want to simulate. Options: 'lim', 'number_count', 
                            (for galaxy density) and 'cib' for only CIB. Default: 'lim'. If mode = number_count,
                            it allows to use all galaxies or select between lrgs, elgs, and all

    -Mhalo_min              Minimum halo mass (in Msun/h) to be included in the survey (filter for halos_in_survey). Default:0

    -Mstar_min              Minimum stellar mass in a halo (in Msun) to be ncluded in the survey (filter for halos_in_survey). Default:0
    
    -gal_type               Whether to select only LRGs or ELGs, or all galaxies. Options: 'all', 'lrg', 'elg'. Irrelevant if number_count = False

    -dngaldz_file           File containing a table with the redshift distribution of galaxy number density if number_count = True. Irrelevant otherwise. 
                            Input a file with a table to interpolate and normalize. Format: 2 columns with z, dNdz
                            (Default: None -> must have one! Will be expected to be in (Mpc/h)**-3 or sr**-1 if angular map)   

    -nu_ratio_proj          Ratio between the target rest-frame frequency and the actual rest-frame frequency of an interloper, to model the projection
                            effects in number-count observables. Irrelevant if mode != number_count. Can be understood as the ratio 
                            (z_proj+1)/(z_true+1). (Default: 1.)
  
    -spectral_transmission_file: File containing a table with the spectral transmision function for the imaging 
                            band of interest. Only relevant if mode = 'cib' or 'lim' and if angular map. 
                            Input a file with a table to interpolate.
                            Format: 2 columns [freq in GHz, tau_nu0] (Default: None -> Must have one if mode == 'cib'
                            or 'lim' angular map)

    -nu_c                   Nominal frequency of the band. Only relevant if 'unit_convention' = 'Tcmb'
                            (Default:None == mean freq of the spectral transmission)

    -flux_detection_lim     Flux detection limit for dusty galaxies, to remove resolved galaxies. Only relevant if mode = 'cib'. It can be None, a
                            an astropy quantity (if flat limit, make sure the units correspond to flux!), or a function [f(x) where x is the flux] 
                            for the fraction of galaxies detected (default: None)

    -resampler              Set the resampling window for the 3d maps (Irrelevant if do_angular=True). (Default: 'cic')

    '''
    def __init__(self,
                 unit_convention='Tb',
                 Tsys=40*u.K,
                 Nfeeds=19,
                 nuObs_min = 26.*u.GHz,
                 nuObs_max = 34.*u.GHz,
                 NnuObs = 32,
                 RAObs_width = 2.*u.deg,
                 DECObs_width = 2.*u.deg,
                 dnu=15.6*u.MHz,
                 beam_FWHM=4.1*u.arcmin,
                 tobs=6000*u.hr,
                 target_line = 'CO_J10',
                 v_of_M=None,
                 line_incli=True,
                 Nsigma_v_of_M=10,
                 angular_supersample = 5,
                 spectral_supersample = 5,
                 do_angular_smooth = True,
                 do_spectral_smooth = False,
                 kind_spectral_smooth = 'tophat',
                 cube_mode = 'inner_cube',
                 do_z_buffering = True,
                 do_downsample = True,
                 do_remove_mean = True,
                 do_angular = False,
                 do_gal_foregrounds = False,
                 foreground_model=dict(precomputed_file=None, dgrade_nside=2**10, survey_center=[0*u.deg, 90*u.deg], sky={'synchrotron' : True, 'dust' : True, 'freefree' : True,'ame' : True}),
                 nside = 2048,
                 mode='lim',
                 Mhalo_min=0.,
                 Mstar_min=0.,
                 gal_type='all',
                 dNgaldz_file = None,
                 nu_ratio_proj = 1.,
                 spectral_transmission_file = None,
                 nu_c = None,
                 flux_detection_lim = None,
                 resampler='cic', 
                 **lightcone_kwargs):

        # Initiate Lightcone() parameters
        Lightcone.__init__(self,**lightcone_kwargs)

        self._update_lightcone_list = self._update_lightcone_list

        self._survey_params = locals()
        self._survey_params.pop('self')
        self._survey_params.pop('lightcone_kwargs')
        self._default_survey_params = get_default_params(Survey.__init__)
        check_params(self,self._survey_params,self._default_survey_params)

        # Set survey parameters
        for key in self._survey_params:
            setattr(self,key,self._survey_params[key])

        # Combine lightcone_params with survey_params
        self._input_params.update(self._survey_params)
        self._default_params.update(self._default_survey_params)
        
        #Limits for RA and DEC
        self.RAObs_min,self.RAObs_max = -self.RAObs_width/2.,self.RAObs_width/2.
        self.DECObs_min,self.DECObs_max = -self.DECObs_width/2.,self.DECObs_width/2.
        
        unit_conventions = ['Tb','Tcmb','Inu']
        if self.unit_convention not in unit_conventions:
            raise ValueError('The unit convention must be one of {}'.format(unit_conventions))
        
        if self.RAObs_width.value == 360 and self.DECObs_width.value == 180:
            self.full_sky = True
        else:
            self.full_sky = False

        # Check that the observed footprint is contained in the lightcone
        if self.RAObs_min < self.RA_min or self.RAObs_max > self.RA_max or \
           self.DECObs_min < self.DEC_min or self.DECObs_max > self.DEC_max:
            warn('Please, your observed limits RA_Obs=[{},{}], DEC_Obs=[{},{}] must be within the lightcone limits RA=[{},{}], DEC=[{},{}].'.format(self.RAObs_min,self.RAObs_max,self.DECObs_min,self.DECObs_max,self.RA_min,self.RA_max,self.DEC_min,self.DEC_max))

        # Check that the bandwidth and lines used are included in the lightcone limits
        if self.mode == 'lim':
            for line in self.lines.keys():
                if self.lines[line]:
                    zlims = (self.line_nu0[line].value)/np.array([self.nuObs_max.value,self.nuObs_min.value])-1
                    if zlims[0] <= self.zmin or zlims [1] >= self.zmax:
                        warn('The line {} on the bandwidth [{:.2f},{:.2f}] corresponds to z range [{:.2f},{:.2f}], while the included redshifts in the lightcone are within [{:.2f},{:.2f}]. Please remove the line, increase the zmin,zmax range or reduce the bandwith.'.format(line,self.nuObs_max,self.nuObs_min,zlims[0],zlims[1],self.zmin,self.zmax))

        #Check healpy pixel size just in case:
        if self.do_angular:
            npix_fullsky = 4*np.pi/((self.beam_FWHM/self.angular_supersample)**2).to(u.sr).value
            min_nside = hp.pixelfunc.get_min_valid_nside(npix_fullsky)
            if (min_nside > self.nside):
                warn("The minimum NSIDE to account for beam_FWHM*angular_supersample is {}, but NSIDE={} was input.".format(min_nside,self.nside))

        self.cube_mode_options = ['outer_cube','inner_cube','mid_redshift','flat_sky']
        if self.cube_mode not in self.cube_mode_options:
            raise ValueError('The cube_mode choice must be one of {}'.format(self.cube_mode_options))
            
        if self.mode not in ['lim','number_count','cib']:
            raise ValueError('mode input must be one of {}'.format(['lim','number_count','cib']))
        
        if self.mode == 'number_count':
            if self.gal_type not in ['all','lrg','elg']:
                raise ValueError('gal_type input must be one of {}'.format(['all','lrg','elg']))
            if self.dNgaldz_file == None:
                raise ValueError('Please input a file with the number density per redshift')
            if type(self.dnu) == u.quantity.Quantity:
                raise ValueError('If mode == number_count, dnu must be dimensionless (indicating the width in redshfit of the 3d cell)')

            if self.mode == 'cib' or ((self.do_angular and self.unit_convention == 'Tcmb') and self.mode != 'number_count'):
                if self.spectral_transmission_file == None:
                    raise ValueError('Please input a file with the spectral transmission')
        
        if NoPySM and self.do_gal_foregrounds==True:
            raise ValueError('PySM must be installed to model galactic foregrounds')

        #Set units for observable depending on convention
        if self.unit_convention == 'Inu':
            self.unit = u.Jy/u.sr
        else:
            self.unit = u.uK

        if self.mode == 'number_count':
            self.unit = None


        #Set global variables for smoothing kernel
        sigma_perp = 0.
        sigma_par = 0.

    @cached_survey_property
    def nuObs_mean(self):
        '''
        Mean observed frequency
        '''
        return 0.5*(self.nuObs_min+self.nuObs_max)

    @cached_survey_property
    def zmid(self):
        '''
        Effective mid redshift (obtained from nuObshalos_survey_lim_mean, or from the 
        projected redshifts of galaxies if number_count)
        '''
        if self.mode != 'number_count':
            return ((self.line_nu0[self.target_line]/self.nuObs_mean).decompose()).value-1
        else:
            return ((self.zmax+1)*self.nu_ratio_proj+(self.zmin+1)*self.nu_ratio_proj-2)/2

    @cached_survey_property
    def delta_nuObs(self):
        '''
        Experimental frequency bandwith
        '''
        return self.nuObs_max - self.nuObs_min

    @cached_survey_property
    def Omega_field(self):
        '''
        Solid angle covered by the survey

        Assumes contiguous / simple survey geometry...
        '''
        phimax = self.RAObs_max.to(u.radian).value
        phimin = self.RAObs_min.to(u.radian).value
        thetamax = np.pi/2 - self.DECObs_max.to(u.radian).value
        thetamin = np.pi/2 - self.DECObs_min.to(u.radian).value
        
        omega = (phimax - phimin) * (np.cos(thetamax) - np.cos(thetamin))*u.sr
        return omega 

    @cached_survey_property
    def beam_width(self):
        '''
        Beam width defined as 1-sigma width of Gaussian beam profile
        '''
        return self.beam_FWHM*0.4247

    @cached_survey_property
    def Npixside(self):
        '''
        Number of pixels per side of the observed map. RA,DEC
        '''
        return int(np.round(((self.RAObs_width)/(self.beam_FWHM)).decompose())),\
               int(np.round(((self.DECObs_width)/(self.beam_FWHM)).decompose()))

    @cached_survey_property
    def Npix(self):
        '''
        Number of pixels in the observed map
        '''
        return self.Npixside[0]*self.Npixside[1]

    @cached_survey_property
    def Nchan(self):
        '''
        Number of frequency channels in the observed map
        (if mode = 'number_count', number of cells in z)
        '''
        if self.mode != 'number_count':
            dnu_FWHM = self.dnu/0.4247
            #return int(np.round((self.delta_nuObs/(self.dnu)).decompose()))
            return int(np.round((self.delta_nuObs/(dnu_FWHM)).decompose()))
        else:
            return ((self.zmax+1)*self.nu_ratio_proj-(self.zmin+1)*self.nu_ratio_proj)/self.dnu
        
    @cached_survey_property
    def Vsurvey(self):
        '''
        Returns the comoving volume of the survey, computed from RA, DEC and nuObs limits
        for the target line
        '''
        #Omega_field * D_A (z)^2 * (1+z) * Delta_nu/nu_obs * c/H is the volume of the survey
            #D_A here is comoving angular diameter distance = comoving_radial_distance in flat space
        Area = self.Omega_field/u.sr*(self.cosmo.comoving_radial_distance(self.zmid)*u.Mpc)**2
        if self.mode != 'number_count':
            Depth = self.delta_nuObs/(0.5*(self.nuObs_max+self.nuObs_min))*(1+self.zmid)*(cu.c.to('km/s')/self.cosmo.hubble_parameter(self.zmid)/(u.km/u.Mpc/u.s))
        else:
            Depth = (self.cosmo.comoving_radial_distance((self.zmax+1)*self.nu_ratio_proj-1)-
                     self.cosmo.comoving_radial_distance((self.zmin+1)*self.nu_ratio_proj-1))*u.Mpc
        return (Area*Depth).to(u.Mpc**3)

    @cached_survey_property
    def Lbox(self):
        '''
        Sides of the field observed (approximated to be a rectangular cube),
        for the assumed redshift (the one corresponding to the target line)
        '''
        #box angular limits (centered)
        ralim = np.deg2rad(np.array([self.RAObs_min.value,self.RAObs_max.value]))
        declim = np.deg2rad(np.array([self.DECObs_min.value,self.DECObs_max.value]))

        if self.mode != 'number_count':
            #transform Frequency band into redshift range for the target line
            zlims = (self.line_nu0[self.target_line].value)/np.array([self.nuObs_max.value,self.nuObs_min.value])-1
            rlim = ((self.cosmo.comoving_radial_distance(zlims)*u.Mpc).to(self.Mpch)).value
        else:
            #use zmin and zmax
            rlim = ((self.cosmo.comoving_radial_distance(np.array([(self.zmin+1)*self.nu_ratio_proj-1,(self.zmax+1)*self.nu_ratio_proj-1]))*u.Mpc).to(self.Mpch)).value

        #projection to the unit sphere
        xlim = np.cos(declim) * np.cos(ralim)
        ylim = np.cos(declim) * np.sin(ralim)
        zlim = np.sin(declim)
        
        poscorner = np.vstack([xlim,ylim,zlim]).T
        corners = rlim[:,None]*poscorner[1] #All positive
        
        #Get the side of the box
        if self.cube_mode == 'inner_cube':
            raside = 2*rlim[0]*np.tan(0.5*(ralim[1]-ralim[0]))
            decside = 2*rlim[0]*np.tan(0.5*(declim[1]-declim[0]))
            zside = rlim[1]*np.cos(max(0.5*(ralim[1]-ralim[0]),0.5*(declim[1]-declim[0])))-rlim[0]
            
            self.raside_lim = rlim[0]*np.tan(ralim) #min, max 
            self.decside_lim = rlim[0]*np.tan(declim) #min, max
            self.rside_obs_lim = np.array([rlim[0],rlim[0]+zside]) #min, max
            
            warn("% of survey volume lost due to inner cube = {}".format(1-zside*raside*decside*self.Mpch**3/self.Vsurvey))
            
            if (corners[1,0] < rlim[0]+zside) and (self.do_z_buffering == False):
                warn("The corners of the last perpendicular slices of the box are going to be empty. Consider using 'inner_cube'=True or 'do_z_buffering'=True")
                
        elif self.cube_mode == 'outer_cube':
            raside = 2*rlim[1]*np.sin(0.5*(ralim[1]-ralim[0]))
            decside = 2*rlim[1]*np.sin(0.5*(declim[1]-declim[0]))
            zside = rlim[1]-corners[0,0]
            
            self.raside_lim = rlim[1]*np.sin(ralim) #min, max 
            self.decside_lim = rlim[1]*np.sin(declim) #min, max
            self.rside_obs_lim = np.array([rlim[1]-zside,rlim[1]]) #min, max
        
        elif self.cube_mode == 'flat_sky':
            rmid = ((self.cosmo.comoving_radial_distance(self.zmid)*u.Mpc).to(self.Mpch)).value
            raside = 2*rmid*np.sin(0.5*(ralim[1]-ralim[0]))
            decside = 2*rmid*np.sin(0.5*(declim[1]-declim[0]))
            zside = rlim[1]-rlim[0]
            
            self.raside_lim = rmid*np.tan(ralim) #min, max 
            self.decside_lim = rmid*np.tan(declim) #min, max
            self.rside_obs_lim = np.array([rlim[0],rlim[1]]) #min, max
            
        elif self.cube_mode == 'mid_redshift':
            rmid = ((self.cosmo.comoving_radial_distance(self.zmid)*u.Mpc).to(self.Mpch)).value
            raside = 2*rmid*np.sin(0.5*(ralim[1]-ralim[0]))
            decside = 2*rmid*np.sin(0.5*(declim[1]-declim[0]))
            #to avoid cut at high redshift end
            zside = rlim[1]*np.cos(max(0.5*(ralim[1]-ralim[0]),0.5*(declim[1]-declim[0])))-rlim[0]
            
            self.raside_lim = rmid*np.sin(ralim) #min, max 
            self.decside_lim = rmid*np.sin(declim) #min, max
            self.rside_obs_lim = np.array([rlim[0],rlim[0]+zside]) #min, max
            
            warn("% of survey volume lost due to cutting the spherical cap at high redshift end = {}".format(1-zside*raside*decside*self.Mpch**3/self.Vsurvey))
            
            if (corners[1,0] < rlim[0]+zside) and (self.do_z_buffering == False):
                warn("The corners of the last perpendicular slices of the box are going to be empty. Consider using 'inner_cube'=True or 'do_z_buffering'=True")
            
        Lbox = np.array([zside,raside,decside], dtype=np.float32)
        
        if np.any(Lbox) == 0:
            raise ValueError("The imposed cuts leave you with no volume, please review the observed RA, DEC and nu")

        return (Lbox*self.Mpch).to(self.Mpch)

    #########################
    ## Create the mock map ##
    #########################

    @cached_survey_property
    def gal_n_of_z(self):
        '''
        Reads the input dNdz table file for number counts
        if angular, we have dNdz and must be normalized, if not, we have n(z) 
        '''
        #load the data
        data = np.loadtxt(self.dNgaldz_file)
        z_file, dndz_file = data[:,0],data[:,1]
        #first consider the case in which all halos are loaded at once
        if self.cache_catalog:
            #grid in redshift
            dz = self.dnu
            zarr = np.arange(self.zmin,self.zmax,dz)
            if zarr[-1] < self.zmax:
                zarr = np.concatenate((zarr,np.array([self.zmax])))
        #what if iterative loading
        else:
            #get the number of files loaded for the zrange
            fnames = self.halo_slices(self.zmin,self.zmax)
            nfiles = len(fnames)
            #Get the z grid from the slices
            min_dist = self.cosmo.comoving_radial_distance(self.zmin)
            dist_array = min_dist+np.arange(nfiles+1)*self.lightcone_slice_width*self.Mpch.value
            zarr = self.cosmo.redshift_at_comoving_radial_distance(dist_array)
        #Get the values for the give z binning
        self.zarr_dndzgal = zarr
        if self.do_angular:
            ntot = np.trapz(dndz_file,z_file)*u.sr**-1
            dndz_spline = interp1d(z_file,dndz_file/ntot.value,bounds_error=False,fill_value=0.)(zarr)
            dndz = ntot*0.5*(dndz_spline[1:]+dndz_spline[:-1])*np.diff(zarr)
        else:
            dndz_spline = interp1d(z_file,dndz_file,bounds_error=False,fill_value=0.)(zarr)
            dndz = 0.5*(dndz_spline[1:]+dndz_spline[:-1])*self.Mpch**-3
        return dndz.to(self.Mpch**-3)
            
    
    @cached_survey_property
    def halos_in_survey_all(self):
        '''
        Filters all the halo catalog and only takes those that will be included in 
        the survey
        '''
        #halos within footprint
        if self.full_sky:
            inds_sky = np.ones(len(self.halo_catalog_all['RA']),dtype=bool)
        else:
            if self.do_angular:
                #Enhance the survey selection a bit to prevent healpy masking from giving limited objects at edges
                #Computes the mid-point of the boundaries and then expands them by 1%
                #May fail at low nside or weird survey masks
                inds_RA = (self.halo_catalog_all['RA'] > 0.995*self.RAObs_min.value)&(self.halo_catalog_all['RA'] < 1.005*self.RAObs_max.value)
                inds_DEC = (self.halo_catalog_all['DEC'] > 0.995*self.DECObs_min.value)&(self.halo_catalog_all['DEC'] < 1.005*self.DECObs_max.value)
            else:
                #make sure Lbox is run
                Lbox = self.Lbox
                inds_RA = (self.halo_catalog_all['RA'] > self.RAObs_min.value)&(self.halo_catalog_all['RA'] < self.RAObs_max.value)
                inds_DEC = (self.halo_catalog_all['DEC'] > self.DECObs_min.value)&(self.halo_catalog_all['DEC'] < self.DECObs_max.value)
            inds_sky = inds_RA&inds_DEC
            
        inds_mass = np.ones(len(inds_sky),dtype=bool)

        if self.Mhalo_min != 0.:
            inds_mass = inds_mass&(self.halo_catalog_all['M_HALO']>=self.Mhalo_min)
        if self.Mstar_min != 0.:
            inds_mass = inds_mass&(self.halo_catalog_all['SM_HALO']>=self.Mstar_min)

        if self.mode == 'lim':
            return self.halos_survey_all_lim(inds_sky&inds_mass)     
        elif self.mode == 'number_count':
            return self.halos_survey_all_number_count(inds_sky&inds_mass) 
        elif self.mode == 'cib':
            return self.halos_survey_all_cib(inds_sky&inds_mass) 
        
    def halos_survey_all_lim(self,inds_pre):
        '''
        Filters all the halo catalog for a LIM survey
        '''
        #empty catalog
        halos_survey = {}
        #Get a lower nu_Obs_min to buffer high redshifts and fill corners if required
        if (self.do_angular == False) and (self.do_z_buffering) and \
           (self.cube_mode == 'inner_cube' or self.cube_mode == 'mid_redshift'):
            cornerside = (self.raside_lim[1]**2+self.decside_lim[1]**2)**0.5
            ang = np.arctan(cornerside/self.rside_obs_lim[1])
            rbuffer = cornerside/np.sin(ang)
            zbuffer = self.cosmo.redshift_at_comoving_radial_distance((rbuffer*self.Mpch).value)
            nu_min = self.line_nu0[self.target_line]/(zbuffer+1)
            #print('The target line requires z_max = {:.3f} instead of the nominal {:.3f}'.format(zbuffer,(self.line_nu0[self.target_line]/self.nuObs_min).value-1))
            if zbuffer > self.zmax:
                warn('Filling the corners requires a buffering z_max = {:.3f}, but input z_max = {:.3f}. Corners will not be completely filled'.format(zbuffer,self.zmax))
        else:
            nu_min = self.nuObs_min

        #Loop over lines to see what halos are within nuObs
        for line in self.lines.keys():
            if self.lines[line]:
                halos_survey[line] = dict(RA= np.array([]),DEC=np.array([]),Zobs=np.array([]),Ztrue=np.array([]),Lhalo=np.array([])*u.Lsun,Mhalo=np.array([])*self.Msunh)
                    
                inds = (self.nuObs_line_halo_all[line] >= nu_min)&(self.nuObs_line_halo_all[line] <= self.nuObs_max)&inds_pre
                
                halos_survey[line]['RA'] = np.append(halos_survey[line]['RA'],self.halo_catalog_all['RA'][inds])
                halos_survey[line]['DEC'] = np.append(halos_survey[line]['DEC'],self.halo_catalog_all['DEC'][inds])
                halos_survey[line]['Zobs'] = np.append(halos_survey[line]['Zobs'],(self.line_nu0[self.target_line]/self.nuObs_line_halo_all[line][inds]).decompose()-1)
                # doing DZ correction
                halos_survey[line]['Ztrue'] = np.append(halos_survey[line]['Ztrue'],self.halo_catalog_all['Z'][inds]+self.halo_catalog_all['DZ'][inds])
                #halos_survey[line]['Ztrue'] = np.append(halos_survey[line]['Ztrue'],self.halo_catalog_all['Z'][inds])
                halos_survey[line]['Lhalo'] = np.append(halos_survey[line]['Lhalo'],self.L_line_halo_all[line][inds])
                halos_survey[line]['Mhalo'] = np.append(halos_survey[line]['Mhalo'],self.halo_catalog_all['M_HALO'][inds]*self.Msunh)

        return halos_survey
        
    def halos_survey_all_number_count(self,inds_pre):
        '''
        Filters all the halo catalog for a galaxy survey
        '''
        #empty catalog
        halos_survey = dict(RA= np.array([]),DEC=np.array([]),Zobs=np.array([]))
        if self.gal_type != 'all':
            #separate between ELGs and LRGs
            inds_gal = np.where((np.log10(self.halo_catalog_all['SM_HALO'])>8)&(self.halo_catalog_all['SFR_HALO']>0))
            sSFR = self.halo_catalog_all['SFR_HALO'][inds_gal]/self.halo_catalog_all['SM_HALO'][inds_gal]
            hist,bins = np.histogram(np.log10(sSFR),bins=101)
            hist[hist==0] = 1e-100
            hist = np.log10(hist)
            inds_hist = [np.argmax(hist[:50]),np.argmax(hist[50:])+50]
            indlim = np.argmin(hist[inds_hist[0]:inds_hist[1]])+1+inds_hist[0]
            sSFR = self.halo_catalog_all['SFR_HALO']/self.halo_catalog_all['SM_HALO']
            if self.gal_type == 'elg':
                inds = inds_pre&(sSFR > 10**bins[indlim])
            else:
                inds = inds_pre&(sSFR < 10**bins[indlim]) 
        else:
            inds = inds_pre
        #Get the N brightest (e.g., higher Mstar) up to matching number density as function of redshift
        ngal_z = self.gal_n_of_z
        zarr_z = self.zarr_dndzgal
        for iz in range(len(zarr_z)-1):
            #filter the halos in the redshift bin of interest
            inds_z = inds&(self.halo_catalog_all['Z']+self.halo_catalog_all['DZ']>=zarr_z[iz])&(self.halo_catalog_all['Z']+self.halo_catalog_all['DZ']<zarr_z[iz+1])
            Ngal_max = np.sum(inds_z)
            #Get the target total number of galaxies in z bin
            if self.do_angular:
                Ngal_tot = ngal_z[iz]*self.Omega_field
            else:
                dist1,dist2 = (self.cosmo.comoving_radial_distance(zarr_z[iz])*u.Mpc).to(self.Mpch),(self.cosmo.comoving_radial_distance(zarr_z[iz+1])*u.Mpc).to(self.Mpch)
                if self.cube_mode == 'outer_cube':
                    Vslice = (self.Omega_field.to(u.sr)).value*((dist1+dist2)/2)**2*(dist2-dist1)
                elif self.cube_mode == 'inner_cube':
                    r0_proj = (self.cosmo.comoving_radial_distance((self.zmin+1)*self.nu_ratio_proj-1)*u.Mpc).to(self.Mpch)
                    r0_true = (self.cosmo.comoving_radial_distance(self.zmin)*u.Mpc).to(self.Mpch)
                    Vslice = ((np.diff(self.raside_lim)*np.diff(self.decside_lim)*(dist2-dist1))[0]/r0_proj**2*r0_true**2*self.Mpch**2).to(self.Mpch**3)
                else:
                    rmid_proj = (self.cosmo.comoving_radial_distance((self.zmid+1)*self.nu_ratio_proj-1)*u.Mpc).to(self.Mpch)
                    rmid_true = (self.cosmo.comoving_radial_distance(self.zmid)*u.Mpc).to(self.Mpch)
                    Vslice = ((np.diff(self.raside_lim)*np.diff(self.decside_lim)*(dist2-dist1))[0]/rmid_proj**2*rmid_true**2*self.Mpch**2).to(self.Mpch**3)
                Ngal_tot = (ngal_z[iz]*Vslice).decompose()
            #if enough galaxies, get the brightests
            if Ngal_tot > Ngal_max:
                if self.do_angular:
                    ngal_max = np.sum(Ngal_max)/self.Omega_field
                else:
                    ngal_max = np.sum(Ngal_max)/Vslice
                warn("Maximum n_gal in redshift bin [{:.2f},{:.2f}] with the total number of galaxies is {:.5f}, input was {:.5f}, reduce it or work with all galaxies".format(zarr_z[iz],zarr_z[iz+1],ngal_max,ngal_z[iz]))
            else:
                argsort = np.argsort(self.halo_catalog_all['SM_HALO'])[::-1]
                indlim = np.where(np.cumsum(inds_z[argsort])>Ngal_tot)[0][0]
                inds_z[argsort[indlim:]] = False

    
            halos_survey['RA'] = np.append(halos_survey['RA'],self.halo_catalog_all['RA'][inds_z])
            halos_survey['DEC'] = np.append(halos_survey['DEC'],self.halo_catalog_all['DEC'][inds_z])
            halos_survey['Zobs'] = np.append(halos_survey['Zobs'],(self.halo_catalog_all['Z'][inds_z]+self.halo_catalog_all['DZ'][inds_z]+1)*self.nu_ratio_proj-1)

        Ngal = len(halos_survey['RA'])
        halos_survey_out = np.zeros(Ngal, dtype={'names':('RA', 'DEC', 'Zobs'), 'formats':('f4', 'f4', 'f4')})
        halos_survey_out['RA'] = halos_survey['RA']
        halos_survey_out['DEC'] = halos_survey['DEC']
        halos_survey_out['Zobs'] = halos_survey['Zobs']
            
        return halos_survey_out
    
    def halos_survey_all_cib(self,inds):
        '''
        Filters all the halo catalog for CIB
        '''
        #empty catalog
        Ngal = np.sum(inds)
        halos_survey = np.zeros(Ngal, dtype={'names':('RA', 'DEC', 'Zobs', 'SFR', 'Mstar'), 'formats':('f4', 'f4', 'f4', 'f4', 'f4')})
        
        halos_survey['RA'] = self.halo_catalog_all['RA'][inds]
        halos_survey['DEC'] = self.halo_catalog_all['DEC'][inds]
        halos_survey['Zobs'] = self.halo_catalog_all['Z'][inds]+self.halo_catalog_all['DZ'][inds]
        halos_survey['SFR'] = self.halo_catalog_all['SA[OII]FR_HALO'][inds]
        halos_survey['Mstar'] = self.halo_catalog_all['SM_HALO'][inds]
            
        return halos_survey

    def halos_in_survey_slice_lim(self,line,nfiles,ifile):
        '''
        Filters the halo catalog and only takes those that get into the lim survey and 
        lie in the observed RA - DEC ranges
        
        for a single slice, not cached, for LIM
        '''
        #halos within footprint
        if self.full_sky:
            inds_sky = np.ones(len(self.halo_catalog['RA']),dtype=bool)
        else:
            if self.do_angular:
                #Enhance the survey selection a bit to prevent healpy masking from giving limited objects at edges
                #Computes the mid-point of the boundaries and then expands them by 1%
                #May fail at low nside or weird survey masks
                inds_RA = (self.halo_catalog['RA'] > 0.995*self.RAObs_min.value)&(self.halo_catalog['RA'] < 1.005*self.RAObs_max.value)
                inds_DEC = (self.halo_catalog['DEC'] > 0.995*self.DECObs_min.value)&(self.halo_catalog['DEC'] < 1.005*self.DECObs_max.value)
            else:
                #make sure Lbox is run
                Lbox = self.Lbox
                inds_RA = (self.halo_catalog['RA'] > self.RAObs_min.value)&(self.halo_catalog['RA'] < self.RAObs_max.value)
                inds_DEC = (self.halo_catalog['DEC'] > self.DECObs_min.value)&(self.halo_catalog['DEC'] < self.DECObs_max.value)
            inds_sky = inds_RA&inds_DEC
            
        inds_mass = np.ones(len(inds_sky),dtype=bool)

        if self.Mhalo_min != 0.:
            inds_mass = inds_mass&(self.halo_catalog['M_HALO']>=self.Mhalo_min)
        if self.Mstar_min != 0.:
            inds_mass = inds_mass&(self.halo_catalog['SM_HALO']>=self.Mstar_min)
            
        #Get a lower nu_Obs_min to buffer high redshifts and fill corners if required (for the last zbin)
        if ifile == nfiles-1:
            if (self.do_angular == False) and (self.do_z_buffering) and \
               (self.cube_mode == 'inner_cube' or self.cube_mode == 'mid_redshift'):
                cornerside = (self.raside_lim[1]**2+self.decside_lim[1]**2)**0.5
                ang = np.arctan(cornerside/self.rside_obs_lim[1])
                rbuffer = cornerside/np.sin(ang)
                zbuffer = self.cosmo.redshift_at_comoving_radial_distance((rbuffer*self.Mpch).value)
                nu_min = self.line_nu0[self.target_line]/(zbuffer+1)

                #print('The target line requires z_max = {:.3f} instead of the nominal {:.3f}'.format(zbuffer,(self.line_nu0[self.target_line]/self.nuObs_min).value-1))
                if zbuffer > self.zmax:
                    warn('Filling the corners requires a buffering z_max = {:.3f}, but input z_max = {:.3f}. Corners will not be completely filled'.format(zbuffer,self.zmax))
            else:
                nu_min = self.nuObs_min
        else:
            nu_min = self.nuObs_min

        #There's only halos from one line stored
        halos_survey = {}
        halos_survey[line] = dict(RA=np.array([]),DEC=np.array([]),Zobs=np.array([]),Ztrue=np.array([]),Lhalo=np.array([])*u.Lsun,Mhalo=np.array([])*self.Msunh)
        #get observed freqs and luminosities
        self.nuObs_line_halo_slice(line)
        self.L_line_halo_slice(line)
        inds = (self.nuObs_line_halo[line] >= nu_min)&(self.nuObs_line_halo[line] <= self.nuObs_max)&inds_sky&inds_mass
        halos_survey[line]['RA'] = np.append(halos_survey[line]['RA'],self.halo_catalog['RA'][inds])
        halos_survey[line]['DEC'] = np.append(halos_survey[line]['DEC'],self.halo_catalog['DEC'][inds])
        halos_survey[line]['Zobs'] = np.append(halos_survey[line]['Zobs'],(self.line_nu0[self.target_line]/self.nuObs_line_halo[line][inds]).decompose()-1)
        #doing DZ correction
        halos_survey[line]['Ztrue'] = np.append(halos_survey[line]['Ztrue'],self.halo_catalog['Z'][inds]+self.halo_catalog['DZ'][inds])
        #halos_survey[line]['Ztrue'] = np.append(halos_survey[line]['Ztrue'],self.halo_catalog['Z'][inds])
        halos_survey[line]['Lhalo'] = np.append(halos_survey[line]['Lhalo'],self.L_line_halo[line][inds])
        halos_survey[line]['Mhalo'] = np.append(halos_survey[line]['Mhalo'],self.halo_catalog['M_HALO'][inds]*self.Msunh)

        self.halos_in_survey = halos_survey
        return
    
    def halos_in_survey_slice_number_count(self,ifile):
        '''
        Filters the halo catalog and only takes those that get into the galaxy survey and 
        lie in the observed RA - DEC ranges
        
        for a single slice, not cached, for number coutns
        '''
        #halos within footprint
        if self.full_sky:
            inds_sky = np.ones(len(self.halo_catalog['RA']),dtype=bool)
        else:
            if self.do_angular:
                #Enhance the survey selection a bit to prevent healpy masking from giving limited objects at edges
                #Computes the mid-point of the boundaries and then expands them by 1%
                #May fail at low nside or weird survey masks
                inds_RA = (self.halo_catalog['RA'] > 0.995*self.RAObs_min.value)&(self.halo_catalog['RA'] < 1.005*self.RAObs_max.value)
                inds_DEC = (self.halo_catalog['DEC'] > 0.995*self.DECObs_min.value)&(self.halo_catalog['DEC'] < 1.005*self.DECObs_max.value)
            else:
                #make sure Lbox is run
                Lbox = self.Lbox
                inds_RA = (self.halo_catalog['RA'] > self.RAObs_min.value)&(self.halo_catalog['RA'] < self.RAObs_max.value)
                inds_DEC = (self.halo_catalog['DEC'] > self.DECObs_min.value)&(self.halo_catalog['DEC'] < self.DECObs_max.value)
            inds_sky = inds_RA&inds_DEC
            
        inds_mass = np.ones(len(inds_sky),dtype=bool)

        if self.Mhalo_min != 0.:
            inds_mass = inds_mass&(self.halo_catalog['M_HALO']>=self.Mhalo_min)
        if self.Mstar_min != 0.:
            inds_mass = inds_mass&(self.halo_catalog['SM_HALO']>=self.Mstar_min)

        inds = inds_sky&inds_mass

        if self.gal_type != 'all':
            #separate between ELGs and LRGs
            inds_gal = np.where((np.log10(self.halo_catalog['SM_HALO'])>8)&(self.halo_catalog['SFR_HALO']>0))
            sSFR = self.halo_catalog['SFR_HALO'][inds_gal]/self.halo_catalog['SM_HALO'][inds_gal]
            hist,bins = np.histogram(np.log10(sSFR),bins=101)
            hist[hist==0] = 1e-100
            hist = np.log10(hist)
            inds_hist = [np.argmax(hist[:50]),np.argmax(hist[50:])+50]
            indlim = np.argmin(hist[inds_hist[0]:inds_hist[1]])+1+inds_hist[0]
            sSFR = self.halo_catalog['SFR_HALO']/self.halo_catalog['SM_HALO']
            if self.gal_type == 'elg':
                inds = inds&(sSFR > 10**bins[indlim])
            else:
                inds = inds&(sSFR < 10**bins[indlim])
        #Get the N brightest (e.g., higher Mstar) up to matching number density as function of redshift
        ngal_z = self.gal_n_of_z
        zarr_z = self.zarr_dndzgal
        Ngal_max = np.sum(inds)
        
        if self.do_angular:
            Ngal_tot = ngal_z[ifile]*self.Omega_field
        else:
            dist1,dist2 = (self.cosmo.comoving_radial_distance(zarr_z[ifile])*u.Mpc).to(self.Mpch),(self.cosmo.comoving_radial_distance(zarr_z[ifile+1])*u.Mpc).to(self.Mpch)
            if self.cube_mode == 'outer_cube':
                Vslice = (self.Omega_field.to(u.sr)).value*((dist1+dist2)/2)**2*(dist2-dist1)
            elif self.cube_mode == 'inner_cube':
                r0_proj = (self.cosmo.comoving_radial_distance((self.zmin+1)*self.nu_ratio_proj-1)*u.Mpc).to(self.Mpch)
                r0_true = (self.cosmo.comoving_radial_distance(self.zmin)*u.Mpc).to(self.Mpch)
                Vslice = ((np.diff(self.raside_lim)*np.diff(self.decside_lim)*(dist2-dist1))[0]/r0_proj**2*r0_true**2*self.Mpch**2).to(self.Mpch**3)
            else:
                rmid_proj = (self.cosmo.comoving_radial_distance((self.zmid+1)*self.nu_ratio_proj-1)*u.Mpc).to(self.Mpch)
                rmid_true = (self.cosmo.comoving_radial_distance(self.zmid)*u.Mpc).to(self.Mpch)
                Vslice = ((np.diff(self.raside_lim)*np.diff(self.decside_lim)*(dist2-dist1))[0]/rmid_proj**2*rmid_true**2*self.Mpch**2).to(self.Mpch**3)
            Ngal_tot = (ngal_z[ifile]*Vslice).decompose()
        #if enough galaxies, get the brightests
        if Ngal_tot > Ngal_max:
            if self.do_angular:
                ngal_max = np.sum(Ngal_max)/self.Omega_field
            else:
                ngal_max = np.sum(Ngal_max)/Vslice

            warn("Maximum n_gal in redshift bin [{:.2f},{:.2f}] with the total number of galaxies is {:.5f}, input was {:.5f}, reduce it or work with all galaxies".format(zarr_z[ifile],zarr_z[ifile+1],ngal_max,ngal_z[ifile]))
        else:
            argsort = np.argsort(self.halo_catalog['SM_HALO'])[::-1]
            indlim = np.where(np.cumsum(inds[argsort])>Ngal_tot)[0][0]
            inds[argsort[indlim:]] = False

        Ngal_in = np.sum(inds)
        halos_survey = np.zeros(Ngal_in, dtype={'names':('RA', 'DEC', 'Zobs',), 'formats':('f4', 'f4', 'f4')})

        halos_survey['RA'] = self.halo_catalog['RA'][inds]
        halos_survey['DEC'] = self.halo_catalog['DEC'][inds]
        halos_survey['Zobs'] = (self.halo_catalog['Z'][inds]+self.halo_catalog['DZ'][inds]+1)*self.nu_ratio_proj-1
        
        self.halos_in_survey = halos_survey
        return
    
    def halos_in_survey_slice_cib(self,ifile):
        '''
        Filters the halo catalog and only takes those that get into the galaxy survey and 
        lie in the observed RA - DEC ranges
        
        for a single slice, not cached, for CIB
        '''
        #halos within footprint
        if self.full_sky:
            inds_sky = np.ones(len(self.halo_catalog['RA']),dtype=bool)
        else:
            if self.do_angular:
                #Enhance the survey selection a bit to prevent healpy masking from giving limited objects at edges
                #Computes the mid-point of the boundaries and then expands them by 1%
                #May fail at low nside or weird survey masks
                inds_RA = (self.halo_catalog['RA'] > 0.995*self.RAObs_min.value)&(self.halo_catalog['RA'] < 1.005*self.RAObs_max.value)
                inds_DEC = (self.halo_catalog['DEC'] > 0.995*self.DECObs_min.value)&(self.halo_catalog['DEC'] < 1.005*self.DECObs_max.value)
            else:
                #make sure Lbox is run
                Lbox = self.Lbox
                inds_RA = (self.halo_catalog['RA'] > self.RAObs_min.value)&(self.halo_catalog['RA'] < self.RAObs_max.value)
                inds_DEC = (self.halo_catalog['DEC'] > self.DECObs_min.value)&(self.halo_catalog['DEC'] < self.DECObs_max.value)
            inds_sky = inds_RA&inds_DEC
            
        inds_mass = np.ones(len(inds_sky),dtype=bool)

        if self.Mhalo_min != 0.:
            inds_mass = inds_mass&(self.halo_catalog['M_HALO']>=self.Mhalo_min)
        if self.Mstar_min != 0.:
            inds_mass = inds_mass&(self.halo_catalog['SM_HALO']>=self.Mstar_min)

        inds = inds_sky&inds_mass
        Ngal = np.sum(inds)
        
        halos_survey = np.zeros(Ngal, dtype={'names':('RA', 'DEC', 'Zobs', 'SFR', 'Mstar'), 'formats':('f4', 'f4', 'f4', 'f4', 'f4')})
        halos_survey['RA'] = self.halo_catalog['RA'][inds]
        halos_survey['DEC'] = self.halo_catalog['DEC'][inds]
        halos_survey['Zobs'] = self.halo_catalog['Z'][inds]+self.halo_catalog['DZ'][inds]
        halos_survey['SFR'] =  self.halo_catalog['SFR_HALO'][inds]
        halos_survey['Mstar'] = self.halo_catalog['SM_HALO'][inds]

        self.halos_in_survey = halos_survey
        return

    @cached_survey_property
    def obs_2d_map(self):
        '''
        Generates the mock map observed in spherical shells. It does not include noise.
        '''
        if not self.do_angular:
            warn('Mask edges will be funky in this case, might see some vignetting')
        npix = hp.nside2npix(self.nside)
        hp_map = np.zeros(npix)

        if self.mode == 'lim' or self.mode == 'cib':
            #rest frame frequency for each halo corresponding to the observed bandwidth
            nu0 = np.geomspace(self.nuObs_min.value,self.nuObs_max.value,256)*self.nuObs_min.unit

            #Read the imaging band table
            data_table = np.loadtxt(self.spectral_transmission_file)
            itau_nu0 = interp1d(data_table[:,0],data_table[:,1],bounds_error=False,fill_value=0)
            tau_nu0_norm = np.trapz(itau_nu0(nu0),nu0)

        #what mode is being used?
        if self.mode == 'lim':
            # First, compute the intensity/temperature of each halo in the catalog we will include
            for line in self.lines.keys():
                if self.lines[line]:
                    if not self.cache_catalog:
                        #get zmin zmax for the line and the files
                        zmin_line = ((self.line_nu0[line]/self.nuObs_max).decompose()).value-1
                        zmax_line = ((self.line_nu0[line]/self.nuObs_min).decompose()).value-1
                        #add some buffer to be sure
                        fnames = self.halo_slices(zmin_line-0.03,zmax_line+0.03)
                        nfiles = len(fnames)
                                        
                        for ifile in range(nfiles):
                            #Get the halos and which of those fall in the survey
                            self.halo_catalog_slice(fnames[ifile])
                            self.halos_in_survey_slice_lim(line,nfiles,ifile)
                            #add the contribution from these halos
                            hp_map = self.paint_2d_lim(self.halos_in_survey[line],line,hp_map,itau_nu0, tau_nu0_norm)
                    else:
                        hp_map = self.paint_2d_lim(self.halos_in_survey_all[line],line,hp_map,itau_nu0, tau_nu0_norm)
                    
            
            # add galactic foregrounds
            if self.do_gal_foregrounds:
                hp_map = self.create_2d_foreground_map(hp_map, itau_nu0)

        elif self.mode == 'number_count':
            if not self.cache_catalog:
                #add some buffer to be sure
                fnames = self.halo_slices(self.zmin,self.zmax)
                nfiles = len(fnames)          
                for ifile in range(nfiles):
                    #Get the halos and which of those fall in the survey
                    self.halo_catalog_slice(fnames[ifile])
                    self.halos_in_survey_slice_number_count(ifile)
                    #add the contribution from these halos
                    hp_map = self.paint_2d_number_count(self.halos_in_survey,hp_map)
            else:
                hp_map = self.paint_2d_number_count(self.halos_in_survey_all,hp_map)

        elif self.mode == 'cib':
            if not self.cache_catalog:
                #add some buffer to be sure
                fnames = self.halo_slices(self.zmin,self.zmax)
                nfiles = len(fnames)          
                for ifile in range(nfiles):
                    #Get the halos and which of those fall in the survey
                    self.halo_catalog_slice(fnames[ifile])
                    self.halos_in_survey_slice_cib(ifile)
                    #add the contribution from these halos
                    hp_map = self.paint_2d_cib(self.halos_in_survey,hp_map,itau_nu0, tau_nu0_norm)
            else:
                hp_map = self.paint_2d_cib(self.halos_in_survey_all,hp_map,itau_nu0, tau_nu0_norm)
            # add galactic foregrounds
            if self.do_gal_foregrounds:
                hp_map = self.create_2d_foreground_map(hp_map, itau_nu0)

        #smooth for angular resolution
        if self.do_angular_smooth:
            theta_beam = self.beam_FWHM.to(u.rad)
            hp_map = hp.smoothing(hp_map, theta_beam.value)

        #get the proper nside for the observed map
        if self.do_downsample:
            npix_fullsky = 4*np.pi/(self.beam_FWHM**2).to(u.sr).value
            nside_min = hp.pixelfunc.get_min_valid_nside(npix_fullsky)
            if nside_min < self.nside:
                hp_map = hp.ud_grade(hp_map,nside_min)

        #Define the mask from the rectangular footprint if not full sky!
        if not self.full_sky:
            #padding to avoid errors
            pad_ra,pad_dec = 0,0
            if self.RAObs_width == 360:
                pad_ra = 1e-5
            if self.DECObs_width == 180:
                pad_dec = 1e-5
            phicorner_list = np.linspace(self.RAObs_min.value+pad_ra,self.RAObs_max.value-pad_ra,10)
            thetacorner = np.pi/2-np.deg2rad(np.array([self.DECObs_min.value+pad_dec,self.DECObs_max.value-pad_dec,self.DECObs_max.value-pad_dec,self.DECObs_min.value+pad_dec]))
            pix_within = np.array([])
            for iphiedge in range(len(phicorner_list)-1):
                phicorner = np.deg2rad(np.array([phicorner_list[iphiedge],phicorner_list[iphiedge],phicorner_list[iphiedge+1],phicorner_list[iphiedge+1]]))
                vecs = hp.dir2vec(thetacorner,phi=phicorner).T
                try:
                    pix_within = np.append(pix_within,hp.query_polygon(nside=self.nside,vertices=vecs,inclusive=False))
                except:
                    pix_within = np.append(pix_within, [])
            self.pix_within = pix_within
            mask = np.ones(hp.nside2npix(self.nside),dtype=bool)
            mask[pix_within.astype(int)] = 0
            hp_map = hp.ma(hp_map)
            hp_map.mask = mask
        
        #remove the monopole
        if self.do_remove_mean:
            hp_map = hp.pixelfunc.remove_monopole(hp_map,copy=False)

        return hp_map
        
    def paint_2d_lim(self,halos,line,hp_map, itau_nu0, tau_nu0_norm):
        '''
        Adds the contribution of LIM from a slice to the 2d healpy map
        '''
        #Get the line flux
        Zhalo = halos['Ztrue']
        chi = self.cosmo.comoving_radial_distance(Zhalo)*u.Mpc

        #observed frequency for each halo
        nu0_halo = self.line_nu0[line].to('GHz')/(1+Zhalo)
        
        #get the specific flux and intensity for each halo
        signal = (halos['Lhalo']/(4*np.pi*chi**2*(1+Zhalo))*itau_nu0(nu0_halo)/tau_nu0_norm).to(u.Jy)
        signal *= 1/(hp.nside2pixarea(self.nside, degrees = False)*u.sr)

<<<<<<< HEAD
        if self.unit_convention == 'Inu':
            #intensity[Jy/sr]
            signal = (cu.c/(4.*np.pi*self.line_nu0[line]*Hubble*(1.*u.sr))*halos['Lhalo']/Vcell_true).to(self.unit)
        elif self.unit_convention == 'Tcmb':
            #intensity[Jy/sr]
            signal = (cu.c/(4.*np.pi*self.line_nu0[line]*Hubble*(1.*u.sr))*halos['Lhalo']/Vcell_true).to(u.Jy/u.sr)
=======
        #unit conventions
        if self.unit_convention == 'Tcmb':
>>>>>>> f45c690d
            #Read the imaging band table
            nu0 = np.geomspace(self.nuObs_min,self.nuObs_max,self.NnuObs)
            tau_nu0 = itau_nu0(nu0)
            bnu = (2*cu.h*nu0**3/cu.c**2/(np.exp(cu.h*nu0/cu.k_B/2.7255/u.K)-1)).to(u.Jy)/u.sr/u.K
            if self.nu_c == None:
                nu_c = np.trapz(nu0*tau_nu0,nu0)/np.trapz(tau_nu0,nu0)
            else:
                nu_c = self.nu_c
            conv_factor = np.trapz(bnu*tau_nu0,nu0)/np.trapz(tau_nu0*nu_c/nu0,nu0)
            signal = (signal/conv_factor).to(u.uK)
        elif self.unit_convention == 'Tb':
            if self.nu_c == None:
                #Read the imaging band table
                nu0 = np.geomspace(self.nuObs_min,self.nuObs_max,self.NnuObs)
                tau_nu0 = itau_nu0(nu0)
                nu_c = np.trapz(nu0*tau_nu0,nu0)/np.trapz(tau_nu0,nu0)
            else:
                nu_c = self.nu_c
            #Brightness Temperature[uK]
            signal = (signal*u.sr*cu.c**2/2/cu.k_B/nu_c**2).to(u.uK)
        
        #Figure out what channel the halos will be in to figure out the voxel volume, for the signal.
        #This is what will be added to the healpy map.
        #nu_bins = self.nuObs_min.to('GHz').value + np.arange(self.Nchan)*self.dnu.to('GHz').value
        #zmid_channel = self.line_nu0[line].to('GHz').value/(nu_bins + 0.5*self.dnu.to('GHz').value) - 1

        #Channel of each halo, can now compute voxel volumes where each of them are seamlessly
        #bin_idxs = np.digitize(self.line_nu0[line].to('GHz').value/(1+Zhalo), nu_bins)-1
        #zmids = zmid_channel[bin_idxs]

        #Vcell = Omega_pix * D_A (z)^2 * (1+z) * dnu/nu_obs * c/H is the volume of the voxel for a given channel
                            #D_A here is comoving angular diameter distance = comoving_radial_distance in flat space
        #Vcell_true = hp.nside2pixarea(self.nside)*(self.cosmo.comoving_radial_distance(zmids)*u.Mpc )**2 * (self.dnu.value/nu_bins[bin_idxs]) * (1+zmids) * (cu.c.to('km/s')/self.cosmo.hubble_parameter(zmids)/(u.km/u.Mpc/u.s))

        #if self.unit_convention == 'Inu':
            #intensity[Jy/sr]
        #    signal = (cu.c/(4.*np.pi*self.line_nu0[line]*Hubble*(1.*u.sr))*halos['Lhalo']/Vcell_true).to(self.unit)
        #elif self.unit_convention == 'Tcmb':
            #intensity[Jy/sr]
        #    signal = (cu.c/(4.*np.pi*self.line_nu0[line]*Hubble*(1.*u.sr))*halos['Lhalo']/Vcell_true).to(self.unit)
            #Read the imaging band table
        #    nu0 = np.geomspace(self.nuObs_min,self.nuObs_max,self.NnuObs)
        #    data_table = np.loadtxt(self.spectral_transmission_file)
        #    tau_nu0 = interp1d(data_table[:,0],data_table[:,1],bounds_error=False,fill_value=0)(nu0)
        #    bnu = (2*cu.h*nu0**3/cu.c**2/(np.exp(cu.h*nu0/cu.k_B/2.7255/u.K)-1)).to(u.Jy)/u.sr/u.K
        #    if self.nu_c == None:
        #        nu_c = np.trapz(nu0*tau_nu0,nu0)/np.trapz(tau_nu0,nu0)
        #    else:
        #        nu_c = self.nu_c
        #    conv_factor = np.trapz(bnu*tau_nu0,nu0)/np.trapz(tau_nu0*nu_c/nu0,nu0)
        #    signal = (signal/conv_factor).to(u.uK)
        #else:
        #    #Brightness Temperature[uK]
        #    signal = (cu.c**3*(1+Zhalo)**2/(8*np.pi*cu.k_B*self.line_nu0[line]**3*Hubble)*halos['Lhalo']/Vcell_true).to(self.unit)
            
        #Paste the signals to the map
        theta, phi = rd2tp(halos['RA'], halos['DEC'])
        pixel_idxs = hp.ang2pix(self.nside, theta, phi)

        np.add.at(hp_map, pixel_idxs, signal.value)
        
        return hp_map
    
    def paint_2d_number_count(self,halos,hp_map):
        '''
        Adds the contribution from the number counts of a slice to the 2d healpy map
        '''
        #number counts [empty unit]
        signal = np.ones(len(halos['Zobs']))*(1*self.unit/self.unit)
            
        #Paste the signals to the map
        theta, phi = rd2tp(halos['RA'], halos['DEC'])
        pixel_idxs = hp.ang2pix(self.nside, theta, phi)

        np.add.at(hp_map, pixel_idxs, signal.value)
        
        return hp_map
    
    def paint_2d_cib(self,halos,hp_map,itau_nu0, tau_nu0_norm):
        '''
        Adds the contribution of CIB of a slice to the 2d healpy map
        '''
        #Get luminosity per halo for the halos of interest. Only works if
        #   SFR and Mstar from catalog
        #print('getting LIR')
        LIR = getattr(LM,'LIR')(self,halos['SFR'],halos['Mstar'],self.LIR_pars,self.rng)

<<<<<<< HEAD
        #print('getting CIB band agora')
        L_CIB_band = getattr(LM,'CIB_band_Agora')(self,halos,LIR,self.CIB_pars)
=======
        print('getting CIB band agora')
        L_CIB_band = getattr(LM,'CIB_band_Agora')(self,halos,LIR,self.CIB_pars,itau_nu0,tau_nu0_norm)
>>>>>>> f45c690d

        #Get the flux S_nu = L_nu(1+z)/(4pi*chi^2*(1+z))
        chi = self.cosmo.comoving_radial_distance(halos['Zobs'])*u.Mpc
        #print('getting signal')
        signal = (L_CIB_band/(4*np.pi*chi**2*(1+halos['Zobs']))).to(u.Jy)
        
        if len(signal)==0:
            return hp_map

        #removed "detected resolved" sources if required
        if self.flux_detection_lim:
            if type(self.flux_detection_lim) == u.quantity.Quantity:
                ##flux = (signal*self.beam_FWHM**2).to(self.flux_detection_lim.unit)
                inds = ((signal.to(self.flux_detection_lim.unit)).value < self.flux_detection_lim.value)
                signal = signal[inds]
                theta, phi = rd2tp(halos['RA'][inds], halos['DEC'][inds])
            else:
                ##flux = (signal*self.beam_FWHM**2).to(u.mJy)
                signal = signal.to(u.mJy)
                flux_vec = np.linspace(0,np.max(signal.value),17)
                inds = np.ones_like(signal.value,dtype=bool)
                for i in range(len(flux_vec)-1):
                    inds_flux = (signal.value >= flux_vec[i]) & (signal.value < flux_vec[i+1])
                    Nsources = len(signal[inds_flux])
                    Ndetected = int(self.flux_detection_lim(0.5*(flux_vec[i]+flux_vec[i+1]))*Nsources)
                    #remove randomly from each bin
                    inds_detected = np.random.choice(Nsources,Ndetected,replace=False)
                    inds[inds_flux][inds_detected] = False
                signal = signal[inds]
                theta, phi = rd2tp(halos['RA'][inds], halos['DEC'][inds])
        else:
            theta, phi = rd2tp(halos['RA'], halos['DEC'])

        #Transform flux to intensity
        signal *= 1./(hp.nside2pixarea(self.nside, degrees = False)*u.sr)

        if self.unit_convention == 'Tcmb':
            #Read the imaging band table
            nu0 = np.geomspace(self.nuObs_min,self.nuObs_max,self.NnuObs)
            tau_nu0 = itau_nu0(nu0)
            bnu = (2*cu.h*nu0**3/cu.c**2/(np.exp(cu.h*nu0/cu.k_B/2.7255/u.K)-1)).to(u.Jy)/u.sr/u.K
            if self.nu_c == None:
                nu_c = np.trapz(nu0*tau_nu0,nu0)/np.trapz(tau_nu0,nu0)
            else:
                nu_c = self.nu_c
            conv_factor = np.trapz(bnu*tau_nu0,nu0)/np.trapz(tau_nu0*nu_c/nu0,nu0)
            signal = (signal/conv_factor).to(u.uK)
        elif self.unit_convention == 'Tb':
            if self.nu_c == None:
                #Read the imaging band table
                nu0 = np.geomspace(self.nuObs_min,self.nuObs_max,self.NnuObs)
                tau_nu0 = itau_nu0(nu0)
                nu_c = np.trapz(nu0*tau_nu0,nu0)/np.trapz(tau_nu0,nu0)
            else:
                nu_c = self.nu_c
            #Brightness Temperature[uK]
            signal = (signal*u.sr*cu.c**2/2/cu.k_B/nu_c**2).to(u.uK)
        
        #Paste the signals to the map
        pixel_idxs = hp.ang2pix(self.nside, theta, phi)
        np.add.at(hp_map, pixel_idxs, signal.value)
        
        return hp_map

    @cached_survey_property
    def obs_3d_map(self):
        '''
        Generates the mock map observed in Fourier space,
        obtained from Cartesian coordinates. It does not include noise.
        '''
        #Define the mesh divisions and the box size
        zmid = self.zmid
        if self.mode != 'number_count':
            dnu_FWHM = self.dnu/0.4247
            sigma_par_target = (cu.c*dnu_FWHM*(1+zmid)/(self.cosmo.hubble_parameter(zmid)*(u.km/u.Mpc/u.s)*self.nuObs_mean)).to(self.Mpch).value
        else:
            #remember dnu in this case is equivalent to dz
            sigma_par_target = (cu.c*self.dnu/(self.cosmo.hubble_parameter(zmid)*(u.km/u.Mpc/u.s))).to(self.Mpch).value
            
        Lbox = self.Lbox.value
        
        Nmesh = np.array([self.spectral_supersample*np.ceil(Lbox[0]/sigma_par_target),
                  self.angular_supersample*self.Npixside[0],
                  self.angular_supersample*self.Npixside[1]], dtype=int)
        
        ralim = np.deg2rad(np.array([self.RAObs_min.value,self.RAObs_max.value])) 
        declim = np.deg2rad(np.array([self.DECObs_min.value,self.DECObs_max.value]))
        raside_lim = self.raside_lim
        decside_lim = self.decside_lim
        rside_obs_lim = self.rside_obs_lim

        #Setting the box with the origin at 0 plus additional padding to get voxel coordinates at their center
        mins_obs = np.array([rside_obs_lim[0],raside_lim[0],decside_lim[0]])#+0.49999*Lbox/Nmesh #I think not needed in the end?

        global sigma_par
        global sigma_perp
        maps = np.zeros([Nmesh[0],Nmesh[1],Nmesh[2]//2 + 1], dtype='complex64')

        # what mode is being used?
        if self.mode == 'lim':
            # First, compute the intensity/temperature of each halo in the catalog we will include
            for line in self.lines.keys():
                if self.lines[line]:
                    #Create the mesh
                    pm = pmesh.pm.ParticleMesh(Nmesh, BoxSize=Lbox, dtype='float32', resampler=self.resampler)
                    #Make realfield object
                    field = pm.create(type='real')
                    field[:] = 0.
                    
                    #Get true cell volume
                    zlims = (self.line_nu0[line].value)/np.array([self.nuObs_max.value,self.nuObs_min.value])-1
                    rlim = ((self.cosmo.comoving_radial_distance(zlims)*u.Mpc).to(self.Mpch)).value
                    #Get the side of the box
                    #projection to the unit sphere
                    xlim = np.cos(declim) * np.cos(ralim)
                    ylim = np.cos(declim) * np.sin(ralim)
                    zlim = np.sin(declim)

                    poscorner = np.vstack([xlim,ylim,zlim]).T
                    corners = rlim[:,None]*poscorner[1] #All positive

                    #Get the side of the box
                    if self.cube_mode == 'inner_cube':
                        raside = 2*rlim[0]*np.tan(0.5*(ralim[1]-ralim[0]))
                        decside = 2*rlim[0]*np.tan(0.5*(declim[1]-declim[0]))
                        zside = rlim[1]*np.cos(max(0.5*(ralim[1]-ralim[0]),0.5*(declim[1]-declim[0])))-rlim[0]
                        rmid = 0

                    elif self.cube_mode == 'outer_cube':
                        raside = 2*rlim[1]*np.sin(0.5*(ralim[1]-ralim[0]))
                        decside = 2*rlim[1]*np.sin(0.5*(declim[1]-declim[0]))
                        zside = rlim[1]-corners[0,0]
                        rmid = 0

                    elif self.cube_mode == 'flat_sky':
                        zmid = ((self.line_nu0[line]/self.nuObs_mean).decompose()).value-1
                        rmid = ((self.cosmo.comoving_radial_distance(zmid)*u.Mpc).to(self.Mpch)).value
                        raside = 2*rmid*np.sin(0.5*(ralim[1]-ralim[0]))
                        decside = 2*rmid*np.sin(0.5*(declim[1]-declim[0]))
                        zside = rlim[1]-rlim[0]
                        
                    elif self.cube_mode == 'mid_redshift':
                        zmid = ((self.line_nu0[line]/self.nuObs_mean).decompose()).value-1
                        rmid = ((self.cosmo.comoving_radial_distance(zmid)*u.Mpc).to(self.Mpch)).value
                        raside = 2*rmid*np.sin(0.5*(ralim[1]-ralim[0]))
                        decside = 2*rmid*np.sin(0.5*(declim[1]-declim[0]))
                        #to avoid cut at high redshift end
                        zside = rlim[1]*np.cos(max(0.5*(ralim[1]-ralim[0]),0.5*(declim[1]-declim[0])))-rlim[0]
                        
                    Lbox_true = np.array([zside,raside,decside])
                    Vcell_true = (Lbox_true/Nmesh).prod()*(self.Mpch**3).to(self.Mpch**3)
                    
                    if not self.cache_catalog:
                        #add some buffer to be sure
                        fnames = self.halo_slices(zlims[0],zlims[1])
                        nfiles = len(fnames)
                        for ifile in range(nfiles):
                            #Get the halos and which of those fall in the survey
                            self.halo_catalog_slice(fnames[ifile])
                            self.halos_in_survey_slice_lim(line,nfiles,ifile)
                            #check if there are halos or it is a buffer slice
                            if len(self.halos_in_survey[line]['RA']) == 0:
                                continue
                            else:
                                #add the contribution from these halos
                                field += self.paint_3d_lim(self.halos_in_survey[line],line,rmid,mins_obs,Vcell_true,pm)
                    else:
                        field += self.paint_3d_lim(self.halos_in_survey_all[line],line,rmid,mins_obs,Vcell_true,pm)
            # add galactic foregrounds
            if self.do_gal_foregrounds:
                field+=self.create_3d_foreground_map(mins_obs, Nmesh, Lbox, rside_obs_lim, raside_lim, decside_lim)
        
        elif self.mode == 'number_count':
            #Create the mesh
            pm = pmesh.pm.ParticleMesh(Nmesh, BoxSize=Lbox, dtype='float32', resampler=self.resampler)
            #Make realfield object
            field = pm.create(type='real')
            field[:] = 0.
            
            #get mid distance of the box depending on cube_mode
            if self.cube_mode == 'inner_cube' or self.cube_mode == 'outer_cube':
                rmid = 0
            elif self.cube_mode == 'flat_sky' or cube_mode == 'mid_redshift':
                rmid = ((self.cosmo.comoving_radial_distance(zmid)*u.Mpc).to(self.Mpch)).value

            if not self.cache_catalog:
                #add some buffer to be sure
                fnames = self.halo_slices(self.zmin,self.zmax) #not projected since these are true redshifts
                nfiles = len(fnames)
                for ifile in range(nfiles):
                    #Get the halos and which of those fall in the survey
                    self.halo_catalog_slice(fnames[ifile])
                    self.halos_in_survey_slice_number_count(ifile)
                    #check if there are halos or it is a buffer slice
                    if len(self.halos_in_survey['RA']) == 0:
                        continue
                    else:
                        #add the contribution from these halos
                        field += self.paint_3d_number_count(self.halos_in_survey,rmid,mins_obs,pm)
            else:
                field += self.paint_3d_number_count(self.halos_in_survey_all,rmid,mins_obs,pm)

        #turn the field to complex
        field = field.r2c()
        #This smoothing comes from the resolution window function.
        if self.do_spectral_smooth or self.do_angular_smooth:
            #compute scales for the anisotropic filter
            sigma_par = self.do_spectral_smooth*(cu.c*self.dnu*(1+zmid)/(self.cosmo.hubble_parameter(zmid)*(u.km/u.Mpc/u.s)*self.nuObs_mean)).to(self.Mpch).value
            sigma_perp = self.do_angular_smooth*(self.cosmo.comoving_radial_distance(zmid)*u.Mpc*(self.beam_width/(1*u.rad))).to(self.Mpch).value
            if self.kind_spectral_smooth == 'tophat':
                field = field.apply(aniso_filter_tophat_los, kind='wavenumber')
            elif self.kind_spectral_smooth == 'gaussian':
                field = field.apply(aniso_filter_gaussian_los, kind='wavenumber')
        #Add this contribution to the total maps
        maps+=field

        #get the proper shape for the observed map
        if (self.angular_supersample > 1 or self.spectral_supersample > 1) and self.do_downsample:
            pm_down = pmesh.pm.ParticleMesh(np.array([self.Nchan,self.Npixside[0],self.Npixside[1]], dtype=int),
                                                  BoxSize=Lbox, dtype='float32', resampler=self.resampler)
            maps = pm_down.downsample(maps.c2r(),keep_mean=True)
        else:
            maps = maps.c2r()
        
        #Remove mean
        if self.do_remove_mean:
            maps = maps-maps.cmean()

        return maps
        
    def paint_3d_lim(self,halos,line,rmid,mins_obs,Vcell_true,pm):
        '''
        Adds the contribution of LIM from a slice to the 3d pmesh map
        '''
        #Get positions using the observed redshift
        #Convert the halo position in each volume to Cartesian coordinates (from Nbodykit)
        ra,dec,redshift = da.broadcast_arrays(halos['RA'], halos['DEC'],
                                              halos['Zobs'])
        zmid = (self.line_nu0[line]/self.nuObs_mean).decompose().value-1
        #radial distances in Mpch/h
        r = redshift.map_blocks(lambda zz: (((self.cosmo.comoving_radial_distance(zz)*u.Mpc).to(self.Mpch)).value),
                                dtype=redshift.dtype)

        ra,dec  = da.deg2rad(ra),da.deg2rad(dec)
        if self.cube_mode == 'flat_sky':
            # cartesian coordinates in flat sky
            x = da.ones(ra.shape[0])
            y = ra/r*rmid 
            z = dec/r*rmid 
        elif self.cube_mode == 'mid_redshift':
            # cartesian coordinates in unit sphere but preparing for only one distance for ra and dec
            x = da.cos(dec) * da.cos(ra)
            y = da.sin(ra)/r*rmid # only ra?
            z = da.sin(dec)/r*rmid # only dec?
        else:
            # cartesian coordinates in unit sphere
            x = da.cos(dec) * da.cos(ra)
            y = da.cos(dec) * da.sin(ra)
            z = da.sin(dec)
            
        pos = da.vstack([x,y,z]).T                    
        cartesian_halopos = r[:,None] * pos
        lategrid = np.array(cartesian_halopos.compute())
        #Filter some halos out if outside of the cube mode
        if self.cube_mode == 'inner_cube' or self.cube_mode == 'mid_redshift':
            filtering = (lategrid[:,0] >= self.rside_obs_lim[0]) & (lategrid[:,0] <= self.rside_obs_lim[1]) & \
                        (lategrid[:,1] >= self.raside_lim[0]) & (lategrid[:,1] <= self.raside_lim[1]) & \
                        (lategrid[:,2] >= self.decside_lim[0]) & (lategrid[:,2] <= self.decside_lim[1])
            lategrid = lategrid[filtering]
            #Compute the signal in each voxel (with Ztrue and Vcell_true)
            Zhalo = halos['Ztrue'][filtering]
            Mhalo = halos['Mhalo'][filtering]
            Hubble = self.cosmo.hubble_parameter(Zhalo)*(u.km/u.Mpc/u.s)
            
            warn("% of emitters of {} line left out filtering = {}".format(line, 1-len(Zhalo)/len(filtering)))

            if self.unit_convention == 'Inu':
                #intensity[Jy/sr]
                signal = (cu.c/(4.*np.pi*self.line_nu0[line]*Hubble*(1.*u.sr))*halos['Lhalo'][filtering]/Vcell_true).to(self.unit)
            elif self.unit_convention == 'Tb':
                #Temperature[uK]
                signal = (cu.c**3*(1+Zhalo)**2/(8*np.pi*cu.k_B*self.line_nu0[line]**3*Hubble)*halos['Lhalo'][filtering]/Vcell_true).to(self.unit)
        else:
            Zhalo = halos['Ztrue']
            Mhalo = halos['Mhalo']
            Hubble = self.cosmo.hubble_parameter(Zhalo)*(u.km/u.Mpc/u.s)
            if self.unit_convention == 'Inu':
                #intensity[Jy/sr]
                signal = (cu.c/(4.*np.pi*self.line_nu0[line]*Hubble*(1.*u.sr))*halos['Lhalo']/Vcell_true).to(self.unit)
            elif self.unit_convention == 'Tb':
                #Temperature[uK]
                signal = (cu.c**3*(1+Zhalo)**2/(8*np.pi*cu.k_B*self.line_nu0[line]**3*Hubble)*halos['Lhalo']/Vcell_true).to(self.unit)
        #Locate the grid such that bottom left corner of the box is [0,0,0] which is the nbodykit convention.
        for n in range(3):
            lategrid[:,n] -= mins_obs[n] 
            
        #compute line width and iterate to apply different smoothings if wanted
        if self.v_of_M is not None:
            global sigma_par
            global sigma_perp
        
            vvec = self.v_of_M(Mhalo.to(u.Msun)).to(u.km/u.s)
            sigma_v_of_M = ((1+Zhalo)/Hubble*vvec/2.35482).to(self.Mpch)
            #add the random inclination if wanted (assuming sigma_v_of_M above is for the median)
            # the correction is *sin(i)/sin(pi/3) = sin(i)/(3**0.5/2)
            # uniform probability on cos(i), going from [0,1]
            if self.line_incli:
                sigma_v_of_M *= np.sqrt(1-np.random.rand(len(vvec))**2)/(3**0.5/2) 
            #now bin and smooth one by one. Create two tempfields and sum in one
            store_tempfield = pm.create(type='real')
            store_tempfield[:] = 0.
            #get first all the halos for which the line width is not resolved
            #  (criterion: sigma_v_of_M < sigma_par / 2)
            Nsigma_par = 2
            spar = (cu.c*self.dnu*(1+zmid)/(self.cosmo.hubble_parameter(zmid)*(u.km/u.Mpc/u.s)*self.nuObs_mean)).to(self.Mpch)
            filter_sigma = sigma_v_of_M <= spar/Nsigma_par
            
            #Set the emitter in the grid and paint using pmesh directly instead of nbk
            layout = pm.decompose(lategrid[filter_sigma,:])
            #Exchange positions between different MPI ranks
            p = layout.exchange(lategrid[filter_sigma,:])
            #Assign weights following the layout of particles
            m = layout.exchange(signal[filter_sigma].value)
            pm.paint(p, out=store_tempfield, mass=m, resampler=self.resampler)
            store_tempfield = store_tempfield.r2c()
            
            #now bin in sigma_v, paint and smooth for each
            sigma_perp = 0.
            sigma_v_bin_edge = np.linspace(spar/Nsigma_par,np.max(sigma_v_of_M),self.Nsigma_v_of_M)
            for isigma in range(self.Nsigma_v_of_M-2):
                filter_sigma = (sigma_v_of_M > sigma_v_bin_edge[isigma]) & (sigma_v_of_M <= sigma_v_bin_edge[isigma+1])
                if filter_sigma.any() == True:
                    tempfield = pm.create(type='real')
                    tempfield[:] = 0.
                    #Set the emitter in the grid and paint using pmesh directly instead of nbk
                    layout = pm.decompose(lategrid[filter_sigma,:])
                    #Exchange positions between different MPI ranks
                    p = layout.exchange(lategrid[filter_sigma,:])
                    #Assign weights following the layout of particles
                    m = layout.exchange(signal[filter_sigma].value)
                    pm.paint(p, out=tempfield, mass=m, resampler=self.resampler)
                    #find the appropriate sigma_v_of_M for the filter
                    sigma_par = (np.average(sigma_v_of_M[filter_sigma],weights=signal[filter_sigma].value)).value
                    #apply filter
                    tempfield = tempfield.r2c()
                    tempfield = tempfield.apply(aniso_filter_gaussian_los, kind='wavenumber')
                    #add to the store_field
                    store_tempfield += tempfield
            #apply the same for the last bin
            filter_sigma = sigma_v_of_M > sigma_v_bin_edge[-2]
            tempfield = pm.create(type='real')
            tempfield[:] = 0.
            #Set the emitter in the grid and paint using pmesh directly instead of nbk
            layout = pm.decompose(lategrid[filter_sigma,:])
            #Exchange positions between different MPI ranks
            p = layout.exchange(lategrid[filter_sigma,:])
            #Assign weights following the layout of particles
            m = layout.exchange(signal[filter_sigma].value)
            pm.paint(p, out=tempfield, mass=m, resampler=self.resampler)
            #find the appropriate sigma_v_of_M for the filter
            sigma_par = (np.average(sigma_v_of_M[filter_sigma],weights=signal[filter_sigma].value)).value
            #apply filter
            tempfield = tempfield.r2c()
            tempfield = tempfield.apply(aniso_filter_gaussian_los, kind='wavenumber')
            #add to the store_field
            store_tempfield += tempfield
            
            return store_tempfield.c2r()
            
        else:
            #Make realfield temp object
            tempfield = pm.create(type='real')
            tempfield[:] = 0.
                    
            #Set the emitter in the grid and paint using pmesh directly instead of nbk
            layout = pm.decompose(lategrid)
            #Exchange positions between different MPI ranks
            p = layout.exchange(lategrid)
            #Assign weights following the layout of particles
            m = layout.exchange(signal.value)
            pm.paint(p, out=tempfield, mass=m, resampler=self.resampler)
                    
            return tempfield
        
    def paint_3d_number_count(self,halos,rmid,mins_obs,pm):
        '''
        Adds the contribution of LIM from a slice to the 3d pmesh map
        '''
        #Get positions using the observed redshift
        #Convert the halo position in each volume to Cartesian coordinates (from Nbodykit)
        ra,dec,redshift = da.broadcast_arrays(halos['RA'], halos['DEC'],
                                              halos['Zobs'])
        #radial distances in Mpch/h
        r = redshift.map_blocks(lambda zz: (((self.cosmo.comoving_radial_distance(zz)*u.Mpc).to(self.Mpch)).value),
                                dtype=redshift.dtype)

        ra,dec  = da.deg2rad(ra),da.deg2rad(dec)
        if self.cube_mode == 'flat_sky':
            # cartesian coordinates in flat sky
            x = da.ones(ra.shape[0])
            y = ra/r*rmid 
            z = dec/r*rmid 
        elif self.cube_mode == 'mid_redshift':
            # cartesian coordinates in unit sphere but preparing for only one distance for ra and dec
            x = da.cos(dec) * da.cos(ra)
            y = da.sin(ra)/r*rmid # only ra?
            z = da.sin(dec)/r*rmid # only dec?
        else:
            # cartesian coordinates in unit sphere
            x = da.cos(dec) * da.cos(ra)
            y = da.cos(dec) * da.sin(ra)
            z = da.sin(dec)
            
        pos = da.vstack([x,y,z]).T                    
        cartesian_halopos = r[:,None] * pos
        lategrid = np.array(cartesian_halopos.compute())
        #Filter some halos out if outside of the cube mode
        if self.cube_mode == 'inner_cube' or self.cube_mode == 'mid_redshift':
            filtering = (lategrid[:,0] >= self.rside_obs_lim[0]) & (lategrid[:,0] <= self.rside_obs_lim[1]) & \
                        (lategrid[:,1] >= self.raside_lim[0]) & (lategrid[:,1] <= self.raside_lim[1]) & \
                        (lategrid[:,2] >= self.decside_lim[0]) & (lategrid[:,2] <= self.decside_lim[1])
            lategrid = lategrid[filtering]
            
            warn("% of halos left out filtering = {}".format(1-len(lategrid[:,0])/len(filtering)))
        #Locate the grid such that bottom left corner of the box is [0,0,0] which is the nbodykit convention.
        for n in range(3):
            lategrid[:,n] -= mins_obs[n] 
            
        #Make realfield temp object
        tempfield = pm.create(type='real')
        tempfield[:] = 0.
                
        #Set the emitter in the grid and paint using pmesh directly instead of nbk
        layout = pm.decompose(lategrid)
        #Exchange positions between different MPI ranks
        p = layout.exchange(lategrid)
        #Assign weights following the layout of particles
        nbar = len(p)/np.prod(pm.Nmesh)
        pm.paint(p, out=tempfield, mass=1/nbar, resampler=self.resampler)
                
        return tempfield
    
    @cached_survey_property
    def noise_3d_map(self):
        '''
        3d map with the instrumental noise in the cosmic volume probed by target line
        '''
        #add the noise, distribution is gaussian with 0 mean
        if self.do_downsample:
            noise_map = self.rng.normal(0.,self.sigmaN.value,self.obs_3d_map.shape)
        else:
            supersample_sigmaN = self.sigmaN * (self.spectral_supersample)**0.5 * self.angular_supersample
            noise_map = self.rng.normal(0.,supersample_sigmaN.value,self.obs_3d_map.shape)

        return noise_map
    
    @cached_survey_property
    def noise_2d_map(self):
        '''
        2d angular map with the instrumental noise in the cosmic volume probed by target line
        '''
        #rescale the noise per pixel to the healpy pixel size
        hp_sigmaN = self.sigmaN * (self.pix_within.size/self.Npix)**0.5
        #add the noise, distribution is gaussian with 0 mean
        noise_map = np.zeros(len(self.obs_2d_map))
        noise_map[pix_within] = self.rng.normal(0.,hp_sigmaN.value,pix_within.size)

        return noise_map
                
    def vec2pix_func(self, x, y, z):
        '''
        Alias for hp.vec2pix(nside,x,y,z) function to use in the cartesian projection
        '''
        return hp.vec2pix(self.nside, x, y, z)

    def create_3d_foreground_map(self, mins, Nmesh, Lbox, rside_obs_lim, raside_lim, decside_lim):
        '''
        Creates a 3D map of galactic continuum foregrounds using pySM
        '''
        if self.foreground_model['dgrade_nside']!=self.nside:
            dgrade_nside=self.foreground_model['dgrade_nside']
        else:
            dgrade_nside=self.nside
                          
        #TO DO: ADD case for z_buffering option and check foreground for other projections
        if self.do_angular == False and self.cube_mode != 'flat_sky':
            warn('Careful! The implementation of the foregrounds has only been thoroughly tested for flat sky projections yet.')
        
        if (self.do_angular == False) and (self.do_z_buffering) and (self.cube_mode == 'inner_cube' or self.cube_mode == 'mid_redshift'):
            cornerside = (self.raside_lim[1]**2+self.decside_lim[1]**2)**0.5
            ang = np.arctan(cornerside/self.rside_obs_lim[1])
            rbuffer = cornerside/np.sin(ang)
            zbuffer = self.cosmo.redshift_at_comoving_radial_distance((rbuffer*self.Mpch).value)
            nu_min = self.line_nu0[self.target_line]/(zbuffer+1)
        else:
            nu_min = self.nuObs_min
        obs_freqs_edge=np.linspace(nu_min, self.nuObs_max, self.spectral_supersample*self.Nchan+1)
        obs_freqs=(obs_freqs_edge[1:]+obs_freqs_edge[:-1])/2 #frequencies observed in survey

        if self.foreground_model['precomputed_file']!=None:
            ra_insurvey=[]; dec_insurvey=[]; z_insurvey=[]; foreground_signal=[]
            for i in range(len(obs_freqs)):
                dgrade_galmap_rotated=hp.fitsfunc.read_map(self.foreground_model['precomputed_file'][i]) #read pre-computed healpy maps
                if self.foreground_model['dgrade_nside']!=self.nside:
                    galmap_rotated=hp.pixelfunc.ud_grade(dgrade_galmap_rotated, self.nside)
                else:
                    galmap_rotated=dgrade_galmap_rotated
                    
                if self.do_angular_smooth:
                    theta_beam = self.beam_FWHM.to(u.rad)
                    galmap_rotated = hp.smoothing(galmap_rotated, theta_beam.value)

                ramin=(self.RAObs_min.value)
                ramax=(self.RAObs_max.value)
                decmin=(self.DECObs_min.value)
                decmax=(self.DECObs_max.value)

                cart_proj=hp.projector.CartesianProj(xsize=self.Npixside[0]*self.angular_supersample, ysize=self.Npixside[1]*self.angular_supersample, lonra =  [ramin,ramax], latra=[decmin,decmax])  
                galmap_cart=cart_proj.projmap(galmap_rotated, self.vec2pix_func)
                foreground_signal.append((galmap_cart.flatten())*self.unit)
               
                Xedge=np.linspace(ramin,ramax, (self.Npixside[0]*self.angular_supersample)+1)
                Yedge=np.linspace(decmin,decmax, (self.Npixside[1]*self.angular_supersample)+1)
                X=(Xedge[1:]+Xedge[:-1])/2
                Y=(Yedge[1:]+Yedge[:-1])/2
                Xpix,Ypix=np.meshgrid(X,Y)
                Xpix=Xpix.flatten()
                Ypix=Ypix.flatten()

                ra_insurvey.append(Xpix)
                dec_insurvey.append(Ypix)
                z_insurvey.append((self.line_nu0[self.target_line]/obs_freqs[i] -1)*np.ones((len(Xpix))))
        else:
            #build foreground component dictionary
            components=[key for key,value in self.foreground_model['sky'].items() if value == True]
            sky_config = []
            for cmp in components:
                if cmp=='synchrotron':
                    sky_config.append("s1")
                elif cmp=='dust':
                    sky_config.append("d1")
                elif cmp=='freefree':
                    sky_config.append("f1")
                elif cmp=='ame':
                    sky_config.append("a1")
                else:
                    warn('Unknown galactic foreground component: {}'.format(cmp))

            sky = pysm3.Sky(nside=dgrade_nside, preset_strings=sky_config)#create sky object using the specified model
            ra_insurvey=[]; dec_insurvey=[]; z_insurvey=[]; foreground_signal=[]
            for i in range(len(obs_freqs)):
                dgrade_galmap=sky.get_emission(obs_freqs[i])[0]#produce healpy maps, 0 index corresponds to intensity
                rot_center = hp.Rotator(rot=[self.foreground_model['survey_center'][0].to_value(u.deg), self.foreground_model['survey_center'][1].to_value(u.deg)], inv=True) #rotation to place the center of the survey at the origin              
                if self.do_angular_smooth:
                    theta_beam = self.beam_FWHM
                else:
                    theta_beam = 0*u.arcmin
                dgrade_galmap_rotated = pysm3.apply_smoothing_and_coord_transform(dgrade_galmap, rot=rot_center, fwhm=theta_beam)
                if self.foreground_model['dgrade_nside']!=self.nside:
                    galmap_rotated=hp.pixelfunc.ud_grade(dgrade_galmap_rotated, self.nside)
                else:
                    galmap_rotated=dgrade_galmap_rotated
                     
                ramin=(self.RAObs_min.value)
                ramax=(self.RAObs_max.value)
                decmin=(self.DECObs_min.value)
                decmax=(self.DECObs_max.value)

                cart_proj=hp.projector.CartesianProj(xsize=self.Npixside[0]*self.angular_supersample, ysize=self.Npixside[1]*self.angular_supersample, lonra =  [ramin,ramax], latra=[decmin,decmax])  
                galmap_cart=cart_proj.projmap(galmap_rotated, self.vec2pix_func)
                foreground_signal.append((galmap_cart.flatten()))
               
                Xedge=np.linspace(ramin,ramax, (self.Npixside[0]*self.angular_supersample)+1)
                Yedge=np.linspace(decmin,decmax, (self.Npixside[1]*self.angular_supersample)+1)
                X=(Xedge[1:]+Xedge[:-1])/2
                Y=(Yedge[1:]+Yedge[:-1])/2
                Xpix,Ypix=np.meshgrid(X,Y)
                Xpix=Xpix.flatten()
                Ypix=Ypix.flatten()

                ra_insurvey.append(Xpix)
                dec_insurvey.append(Ypix)
                z_insurvey.append((self.line_nu0[self.target_line]/obs_freqs[i] -1)*np.ones((len(Xpix))))

        ra,dec,redshift = da.broadcast_arrays(np.asarray(ra_insurvey).flatten(), np.asarray(dec_insurvey).flatten(), np.asarray(z_insurvey).flatten())
        #radial distances in Mpch/h
        r = redshift.map_blocks(lambda zz: (((self.cosmo.comoving_radial_distance(zz)*u.Mpc).to(self.Mpch)).value),
                                dtype=redshift.dtype)

        ra,dec  = da.deg2rad(ra),da.deg2rad(dec)
        if self.cube_mode == 'flat_sky':
            rmid = ((self.cosmo.comoving_radial_distance(self.zmid)*u.Mpc).to(self.Mpch)).value
            # cartesian coordinates in flat sky
            x = da.ones(ra.shape[0])
            y = ra/r*rmid 
            z = dec/r*rmid 
        elif self.cube_mode == 'mid_redshift':
            rmid = ((self.cosmo.comoving_radial_distance(self.zmid)*u.Mpc).to(self.Mpch)).value
            # cartesian coordinates in unit sphere but preparing for only one distance for ra and dec
            x = da.cos(dec) * da.cos(ra)
            y = da.sin(ra)/r*rmid # only ra?
            z = da.sin(dec)/r*rmid # only dec?
        else:
            # cartesian coordinates in unit sphere
            x = da.cos(dec) * da.cos(ra)
            y = da.cos(dec) * da.sin(ra)
            z = da.sin(dec)
        
        pos = da.vstack([x,y,z]).T
        cartesian_pixelpos = r[:,None] * pos
        foreground_grid = np.array(cartesian_pixelpos.compute())
        
        if self.cube_mode == 'inner_cube' or self.cube_mode == 'mid_redshift':
            filtering = (foreground_grid[:,0] >= rside_obs_lim[0]) & (foreground_grid[:,0] <= rside_obs_lim[1]) & \
                        (foreground_grid[:,1] >= raside_lim[0]) & (foreground_grid[:,1] <= raside_lim[1]) & \
                        (foreground_grid[:,2] >= decside_lim[0]) & (foreground_grid[:,2] <= decside_lim[1])
            foreground_grid = foreground_grid[filtering]
            foreground_signal=np.asarray(foreground_signal).flatten()[filtering]

        for n in range(3):
            foreground_grid[:,n] -= mins[n]
                    
        #Set the emitter in the grid and paint using pmesh directly instead of nbk
        pm = pmesh.pm.ParticleMesh(Nmesh, BoxSize=Lbox, dtype='float32', resampler=self.resampler)
        #Make realfield object
        field = pm.create(type='real')
        layout = pm.decompose(foreground_grid,smoothing=0.5*pm.resampler.support)
        #Exchange positions between different MPI ranks
        p = layout.exchange(foreground_grid)
        #Assign weights following the layout of particles
        m = layout.exchange(np.asarray(foreground_signal).flatten())
        pm.paint(p, out=field, mass=m, resampler=self.resampler)
        #Fourier transform fields and apply the filter
        field = field.r2c()
        return field
        
        
    def create_2d_foreground_map(self, hp_fg_map, itau_nu0):
        '''
        Creates a 2D map of galactic continuum foregrounds using pySM
        '''
        if self.foreground_model['dgrade_nside']!=self.nside:
            dgrade_nside=self.foreground_model['dgrade_nside']
        else:
            dgrade_nside=self.nside
            
        if self.foreground_model['precomputed_file']!=None:
            for i in range(len(self.foreground_model['precomputed_file'])):
                dgrade_galmap_rotated=hp.fitsfunc.read_map(self.foreground_model['precomputed_file'][i]) #read pre-computed healpy maps
                if self.foreground_model['dgrade_nside']!=self.nside:
                    galmap_rotated=hp.pixelfunc.ud_grade(dgrade_galmap_rotated, self.nside)
                else:
                    galmap_rotated=dgrade_galmap_rotated
                    
                hp_fg_map += galmap_rotated
        else:
            #build foreground component dictionary
            components=[key for key,value in self.foreground_model['sky'].items() if value == True]
            sky_config = []
            for cmp in components:
                if cmp=='synchrotron':
                    sky_config.append("s1")
                elif cmp=='dust':
                    sky_config.append("d1")
                elif cmp=='freefree':
                    sky_config.append("f1")
                elif cmp=='ame':
                    sky_config.append("a1")
                else:
                    warn('Unknown galactic foreground component: {}'.format(cmp))
                    
            nu0 = np.geomspace(self.nuObs_min,self.nuObs_max,self.NnuObs)
            tau_nu0 = itau_nu0(nu0)

            sky = pysm3.Sky(nside=dgrade_nside, preset_strings=sky_config)#create sky object using the specified model
            #produce healpy maps, 0 index corresponds to intensity
            dgrade_galmap=sky.get_emission(nu0, tau_nu0)[0]#produce healpy maps, 0 index corresponds to intensity
            rot_center = hp.Rotator(rot=[self.foreground_model['survey_center'][0].to_value(u.deg), self.foreground_model['survey_center'][1].to_value(u.deg)], inv=True) #rotation to place the center of the survey at the origin              
            dgrade_galmap_rotated = pysm3.apply_smoothing_and_coord_transform(dgrade_galmap, rot=rot_center, fwhm=0*u.arcmin)
            if self.foreground_model['dgrade_nside']!=self.nside:
                galmap_rotated=hp.pixelfunc.ud_grade(dgrade_galmap_rotated, self.nside)
            else:
                galmap_rotated=dgrade_galmap_rotated
            if self.unit_convention == 'Inu' and sky.output_unit != self.unit:
                galmap_rotated *= pysm3.bandpass_unit_conversion(nu0,tau_nu0, input_unit = sky.output_unit,output_unit=self.unit)
            elif self.unit_convention == 'Tb' and sky.output_unit != pysm3.units.uK_RJ:
                galmap_rotated *= pysm3.bandpass_unit_conversion(nu0,tau_nu0, input_unit = sky.output_unit,output_unit=self.unit)
            elif self.unit_convention == 'Tcmb' and sky.output_unit != pysm3.units.uK_CMB:
                galmap_rotated *= pysm3.bandpass_unit_conversion(nu0,tau_nu0, input_unit = sky.output_unit,output_unit='uK_CMB')
                
            hp_fg_map += galmap_rotated
            
            return hp_fg_map
                
                
    def save_map(self,name,other_map=None):
        '''
        Saves a map (either pmesh or healpy depending on do_angular).
        If other_map != None, the map saved would be self.obs_map
        '''
        if not other_map:
            map_to_save = self.obs_map
        else:
            map_to_save = other_map
        if self.do_angular:
            hp.fitsfunc.write_map(name,map_to_save)
        else:
            hdu = fits.PrimaryHDU(map_to_save)
            hdu.writeto(name)
        return


#########################
## Auxiliary functions ##
#########################

def aniso_filter_tophat_los(k, v):
    '''
    Filter for k_perp and k_par modes separately.
    Uses a top-hat filter (sinc in Fourier space) for the k_par modes
    Applies to an nbodykit mesh object as a regular filter.

    Uses globally defined variables:
        sigma_perp - 'angular' smoothing in the flat sky approximation
        sigma_par - 'radial' smoothing from number of channels.

    Usage:
        mesh.apply(perp_filter, mode='complex', kind='wavenumber')

    NOTES:
    k[0] *= modifies the next iteration in the loop.
    Coordinates are fixed except for the k[1] which are
    the coordinate that sets what slab is being altered

    '''
    rper = sigma_perp
    rpar = sigma_par
    newk = copy.deepcopy(k)
    
    kk2_perp = newk[1]**2 + newk[2]**2
    
    #np.sinc(x) = sin(x*pi)/(x*pi); np.sinc(0) = 1
    w = np.exp(-0.5*kk2_perp * rper**2)*np.sinc(newk[0]*rpar/2/np.pi)

    #w[newk[0] == 0] = 1.0
    return w*v


def aniso_filter_gaussian_los(k, v):
    '''
    Filter for k_perp and k_par modes separately.
    Uses a gaussian filter for the k_par modes
    Applies to an nbodykit mesh object as a regular filter.

    Uses globally defined variables:
        sigma_perp - 'angular' smoothing in the flat sky approximation
        sigma_par - 'radial' smoothing from number of channels.

    Usage:
        mesh.apply(perp_filter, mode='complex', kind='wavenumber')

    NOTES:
    k[0] *= modifies the next iteration in the loop.
    Coordinates are fixed except for the k[1] which are
    the coordinate that sets what slab is being altered?

    '''
    rper = sigma_perp
    rpar = sigma_par
    newk = copy.deepcopy(k)

    #Smooth the k-modes anisotropically
    newk[0] *= rpar
    newk[1] *= rper
    newk[2] *= rper

    #Build smoothed values
    kk = sum(ki**2 for ki in newk)

    kk[kk==0]==1

    return np.exp(-0.5*kk)*v



def rd2tp(ra,dec):
    """ convert ra/dec to theta,phi"""

    phi = ra*np.pi/180

    theta = np.pi/180 * (90. - dec)
    return theta, phi

def tp2ra(theta, phi):
    """ convert theta,phi to ra,dec"""

    ra = np.rad2deg(phi)
    dec = np.rad2deg(0.5 * np.pi - theta)
    return ra, dec


def observed_mask_2d(self):
    pix = np.arange(hp.nside2npix(self.nside), dtype=int)
    theta, phi = hp.pix2ang(self.nside, pix)
    ra, dec = tp2ra(theta, phi)
    ra[ra>180]=ra[ra>180]-360

    RAmask=(ra>=self.RAObs_min.value)&(ra<self.RAObs_max.value)
    DECmask=(dec>=self.DECObs_min.value)&(dec<self.DECObs_max.value)

    mask=RAmask&DECmask
    return ra, dec, mask

def build_inv_mask(self, dgrade_nside):
    _, _, square_mask=observed_mask_2d(self)
    pix_mask = np.arange(hp.nside2npix(self.nside), dtype=int)[square_mask]
    square_partial_map = hp.UNSEEN*np.ones((hp.nside2npix(self.nside)))
    square_partial_map[pix_mask] = np.ones((len(pix_mask)))

    dgrade_square_partial_map=hp.pixelfunc.ud_grade(square_partial_map, dgrade_nside)

    rot = hp.Rotator(rot=[0, -90], inv=True)
    rotated_partial_map = rot.rotate_map_pixel(dgrade_square_partial_map)
    return hp.pixelfunc.mask_good(rotated_partial_map)

def build_partial_map(self, pixel_indices, pixel_values, dgrade_nside):
    partial_map = np.nan * np.empty((self.Nchan, hp.nside2npix(dgrade_nside)))
    partial_map[:, pixel_indices] = pixel_values
    return partial_map<|MERGE_RESOLUTION|>--- conflicted
+++ resolved
@@ -993,17 +993,8 @@
         signal = (halos['Lhalo']/(4*np.pi*chi**2*(1+Zhalo))*itau_nu0(nu0_halo)/tau_nu0_norm).to(u.Jy)
         signal *= 1/(hp.nside2pixarea(self.nside, degrees = False)*u.sr)
 
-<<<<<<< HEAD
-        if self.unit_convention == 'Inu':
-            #intensity[Jy/sr]
-            signal = (cu.c/(4.*np.pi*self.line_nu0[line]*Hubble*(1.*u.sr))*halos['Lhalo']/Vcell_true).to(self.unit)
-        elif self.unit_convention == 'Tcmb':
-            #intensity[Jy/sr]
-            signal = (cu.c/(4.*np.pi*self.line_nu0[line]*Hubble*(1.*u.sr))*halos['Lhalo']/Vcell_true).to(u.Jy/u.sr)
-=======
         #unit conventions
         if self.unit_convention == 'Tcmb':
->>>>>>> f45c690d
             #Read the imaging band table
             nu0 = np.geomspace(self.nuObs_min,self.nuObs_max,self.NnuObs)
             tau_nu0 = itau_nu0(nu0)
@@ -1091,13 +1082,8 @@
         #print('getting LIR')
         LIR = getattr(LM,'LIR')(self,halos['SFR'],halos['Mstar'],self.LIR_pars,self.rng)
 
-<<<<<<< HEAD
-        #print('getting CIB band agora')
-        L_CIB_band = getattr(LM,'CIB_band_Agora')(self,halos,LIR,self.CIB_pars)
-=======
         print('getting CIB band agora')
         L_CIB_band = getattr(LM,'CIB_band_Agora')(self,halos,LIR,self.CIB_pars,itau_nu0,tau_nu0_norm)
->>>>>>> f45c690d
 
         #Get the flux S_nu = L_nu(1+z)/(4pi*chi^2*(1+z))
         chi = self.cosmo.comoving_radial_distance(halos['Zobs'])*u.Mpc
