'''
Base module to make a LIM survey from painted lightcone
'''

import numpy as np
import dask.array as da
import astropy.units as u
import astropy.constants as cu
from astropy.io import fits
import copy
import pmesh
from nbodykit.source.mesh.catalog import CompensateCICShotnoise
import healpy as hp
from source.lightcone import Lightcone
from source.utilities import cached_survey_property,get_default_params,check_params
from source.utilities import set_lim, dict_lines



class Survey(Lightcone):
    '''
    An object controlling all relevant quantities needed to create the
    painted LIM lightcone. It reads a lightcone catalog of halos with SFR
    quantities and paint it with as many lines as desired.

    It will be called by the class measure, to compute summary statistics

    INPUT PARAMETERS:
    ------------------

    -do_intensity           Bool, if True quantities are output in specific temperature
                            (Jy/sr units) rather than brightness temperature
                            (muK units)
                            (Default = False)

    -Tsys:                  Instrument sensitivity. System temperature for brightness temperature
                            and noise equivalent intensitiy (NEI) for intensitiy (Default = 40 K)

    -Nfeeds:                Total number of feeds (detector*antennas*polarizations) (Default = 19)

    -nuObs_min,nuObs_max:   minimum and maximum ends of the frequency band (Default = 26-34 GHz)

    -RAObs_min,RAObs_max:   minimum and maximum RA observed (Default = -65-60 deg)

    -DECObs_min,DECObs_max: minimum and maximum DEC observed (Default = -1.25-1.25 deg)

    -dnu:                   Width of a single frequency channel (Default = 15.6 MHz)

    -beam_FWHM:             Beam full width at half maximum (Default = 4.1 arcmin)

    -tobs:                  Observing time on a single field (Default = 6000 hr)

    -target_line:           Target line of the survey (Default: CO)

    -supersample:           Factor of supersample with respect to the survey resolution
                            when making the grid. (Default: 10)

    -paint_catalog:         Boolean: Paint catalog or used a painted one.               DOES THIS MAKE SENSE OR ALWAYS TRUE????
                            (Default: True).

    -do_smooth:             Boolean: apply smoothing filter to implement resolution
                            limitations. (Default: True)

    -do_inner_cut           Get a box for which there are no empty spaces, but discards some haloes.
                            (Default: True). Do this *only* for narrow fields

    -do_angular             Create an angular survey (healpy map)
                            (Default: False)
                            
    -average_angular_proj   Average total integrated intensity per the number of channels for
                            angular projections (Default: True)
                            
    -nside                  NSIDE used by healpy to create angular maps. (Default: 2048)
    '''
    def __init__(self,
                 do_intensity=False,
                 Tsys=40*u.K,
                 Nfeeds=19,
                 nuObs_min = 26.*u.GHz,
                 nuObs_max = 34.*u.GHz,
                 RAObs_min = -65.*u.deg,
                 RAObs_max = 60.*u.deg,
                 DECObs_min = -1.25*u.deg,
                 DECObs_max = 1.25*u.deg,
                 dnu=15.6*u.MHz,
                 beam_FWHM=4.1*u.arcmin,
                 tobs=6000*u.hr,
                 target_line = 'CO',
                 supersample = 10, 
                 do_smooth = True,
                 do_inner_cut = True,
                 do_angular = False,
                 average_angular_proj = True,
                 nside = 2048,
                 **lightcone_kwargs):

        # Initiate Lightcone() parameters
        Lightcone.__init__(self,**lightcone_kwargs)

        self._update_lightcone_list = self._update_lightcone_list

        self._survey_params = locals()
        self._survey_params.pop('self')
        self._survey_params.pop('lightcone_kwargs')
        self._default_survey_params = get_default_params(Survey.__init__)
        check_params(self._survey_params,self._default_survey_params)

        # Set survey parameters
        for key in self._survey_params:
            setattr(self,key,self._survey_params[key])

        # Combine lightcone_params with survey_params
        self._input_params.update(self._survey_params)
        self._default_params.update(self._default_survey_params)

        # Check that the observed footprint is contained in the lightcone
        if self.RAObs_min < self.RA_min or self.RAObs_max > self.RA_max or \
           self.DECObs_min < self.DEC_min or self.DECObs_max > self.DEC_max:
            raise ValueError('Please, your observed limits RA_Obs=[{},{}], DEC_Obs=[{},{}] must be within the lightcone limits RA=[{},{}], DEC=[{},{}].'.format(self.RAObs_min,self.RAObs_max,self.DECObs_min,self.DECObs_max,self.RA_min,self.RA_max,self.DEC_min,self.DEC_max))

        # Check that the bandwidth and lines used are included in the lightcone limits
        for line in self.lines.keys():
            if self.lines[line]:
                zlims = (self.line_nu0[line].value)/np.array([self.nuObs_max.value,self.nuObs_min.value])-1
                if zlims[0] <= self.zmin or zlims [1] >= self.zmax:
                    raise ValueError('The line {} on the bandwidth [{:.2f},{:.2f}] corresponds to z range [{:.2f},{:.2f}], while the included redshifts in the lightcone are within [{:.2f},{:.2f}]. Please remove the line, increase the zmin,zmax range or reduce the bandwith.'.format(line,self.nuObs_max,self.nuObs_min,zlims[0],zlims[1],self.zmin,self.zmax))

        #Check healpy pixel size just in case:
        if self.do_angular:
            if (self.beam_FWHM.to(u.arcmin)).value < hp.nside2resol(self.nside, arcmin=True):
                print("WARNING!!! the healpy pixel side chosen, from NSIDE = {}, is {:.2f} times bigger than the beam_FWHM. Consider increasing NSIDE (remember that it must be a power of 2)".format(self.nside,hp.nside2resol(self.nside, arcmin=True)/self.beam_FWHM.to(u.arcmin)).value)
            #Avoid inner cut if do_angular:
            if self.do_angular and self.do_inner_cut:
                raise ValueError('If you want to work with angular maps, you do not need the inner cut, hence please use do_inner_cut = False')

        #Set units for observable depending on convention
        if self.do_intensity:
            self.unit = u.Jy/u.sr
        else:
            self.unit = u.uK

        sigma_perp = 0.
        sigma_par = 0.

    @cached_survey_property
    def nuObs_mean(self):
        '''
        Mean observed frequency
        '''
        return 0.5*(self.nuObs_min+self.nuObs_max)

    @cached_survey_property
    def zmid(self):
        '''
        Effective mid redshift (obtained from nuObs_mean):
        '''
        return (self.line_nu0[self.target_line]/self.nuObs_mean).decompose()-1

    @cached_survey_property
    def delta_nuObs(self):
        '''
        Experimental frequency bandwith
        '''
        return self.nuObs_max - self.nuObs_min

    @cached_survey_property
    def Omega_field(self):
        '''
        Solid angle covered by the survey
        '''
        return (self.RAObs_max-self.RAObs_min)*(self.DECObs_max-self.DECObs_min)

    @cached_survey_property
    def beam_width(self):
        '''
        Beam width defined as 1-sigma width of Gaussian beam profile
        '''
        return self.beam_FWHM*0.4247

    @cached_survey_property
    def Nside(self):
        '''
        Number of pixels per side of the observed map. RA,DEC
        '''
        return int(np.round(((self.RAObs_max-self.RAObs_min)/(self.beam_width)).decompose())),\
               int(np.round(((self.DECObs_max-self.DECObs_min)/(self.beam_width)).decompose()))

    @cached_survey_property
    def Npix(self):
        '''
        Number of pixels in the observed map
        '''
        return self.Nside[0]*self.Nside[1]

    @cached_survey_property
    def Nchan(self):
        '''
        Number of frequency channels in the observed map
        '''
        return int(np.round((self.delta_nuObs/(self.dnu)).decompose()))

    @cached_survey_property
    def sigmaN(self):
        '''
        Instrumental voxel/pixel (depending on do_angular) noise standard deviation
        '''
        tpix = self.tobs/self.Npix
        if self.do_intensity:
            #intensity[Jy/sr]
            sig2 = self.Tsys**2/(self.Nfeeds*tpix)
        else:
            #Temperature[uK]
            sig2 = self.Tsys**2/(self.Nfeeds*self.dnu*tpix)
            
        if self.do_angular and self.average_angular_proj:
            sig2 /= self.Nchan

        return (sig2**0.5).to(self.unit)

    @cached_survey_property
    def Lbox(self):
        '''
        Sides of the field observed (approximated to be a rectangular cube),
        for the assumed redshift (the one corresponding to the target line)
        '''
        #box angular limits
        ralim = np.deg2rad(np.array([self.RAObs_min.value,self.RAObs_max.value]))
        declim = np.deg2rad(np.array([self.DECObs_min.value,self.DECObs_max.value]))
        #transform Frequency band into redshift range for the target line
        zlims = (self.line_nu0[self.target_line].value)/np.array([self.nuObs_max.value,self.nuObs_min.value])-1
        rlim = ((self.cosmo.comoving_radial_distance(zlims)*u.Mpc).to(self.Mpch)).value
        #Get the side of the box
        if self.do_inner_cut:
            raside = 2*rlim[0]*np.tan(0.5*(ralim[1]-ralim[0]))
            decside = 2*rlim[0]*np.tan(0.5*(declim[1]-declim[0]))
            zside = rlim[1]*np.cos(max(0.5*(ralim[1]-ralim[0]),0.5*(declim[1]-declim[0])))-rlim[0]
            rside_lim = np.array([rlim[0],rlim[0]+zside])
        else:
            raside = 2*rlim[1]*np.tan(0.5*(ralim[1]-ralim[0]))
            decside = 2*rlim[1]*np.tan(0.5*(declim[1]-declim[0]))
            zside = rlim[1]-rlim[0]*np.cos(max(0.5*(ralim[1]-ralim[0]),0.5*(declim[1]-declim[0])))
            rside_lim = np.array([rlim[1]-zside,rlim[1]])
            
        Lbox = np.array([zside,raside,decside])

        self.raside_lim = rlim[0]*np.sin(ralim) #min, max
        self.decside_lim = rlim[0]*np.sin(declim) #min, max
        self.rside_obs_lim = rside_lim #min, max

        return (Lbox*self.Mpch).to(self.Mpch)

    @cached_survey_property
    def Vvox(self):
        '''
        Voxel volume (approximated as a rectangular cube) for the assumed redshift
        (the one corresponding to the target line).

        Voxel dimensions given by the resolution of the experiment.
        '''
        Nmesh = np.array([self.Nchan,self.Nside[0], self.Nside[1]], dtype=int)
        #return (self.Lbox.value/Nmesh).prod()*self.Lbox.unit**3
        return (self.Lbox.value/Nmesh).prod()*self.Lbox.unit**3

    #########################
    ## Create the mock map ##
    #########################

    @cached_survey_property
    def halos_in_survey(self):
        '''
        Filters the halo catalog and only takes those that have observed
        frequencies within the experimental frequency bandwitdh and lie in the
        observed RA - DEC ranges
        '''
        #empty catalog
        halos_survey = {}

        #halos within footprint
        if self.do_angular:
            #Enhance the survey selection a bit to prevent healpy masking from giving limited objects at edges
            #Computes the mid-point of the boundaries and then expands them by 1%
            #May fail at low nside or weird survey masks
            delta_ra = 1.01*0.5*(self.RAObs_max.value - self.RAObs_min.value)
            mid_ra = 0.5*(self.RAObs_max.value + self.RAObs_min.value)
            
            delta_dec = 1.01*0.5*(self.DECObs_max.value - self.DECObs_min.value)
            mid_dec = 0.5*(self.DECObs_max.value + self.DECObs_min.value)

            inds_RA = (self.halo_catalog['RA'] > mid_ra - delta_ra)&(self.halo_catalog['RA'] < delta_ra  +mid_ra)
            inds_DEC = (self.halo_catalog['DEC'] > mid_dec - delta_dec)&(self.halo_catalog['DEC'] < mid_dec + delta_dec)
        else:
            inds_RA = (self.halo_catalog['RA'] > self.RAObs_min.value)&(self.halo_catalog['RA'] < self.RAObs_max.value)
            inds_DEC = (self.halo_catalog['DEC'] > self.DECObs_min.value)&(self.halo_catalog['DEC'] < self.DECObs_max.value)
        inds_sky = inds_RA&inds_DEC

        #Loop over lines to see what halos are within nuObs
        for line in self.lines.keys():
            if self.lines[line]:
                halos_survey[line] = dict(RA= np.array([]),DEC=np.array([]),Zobs=np.array([]),Ztrue=np.array([]),Lhalo=np.array([])*u.Lsun)
                #inds = (self.nuObs_line_halo[line] >= self.nuObs_min)&(self.nuObs_line_halo[line] <= self.nuObs_max)&inds_sky
                inds = (self.nuObs_line_halo[line] >= self.nuObs_min)&(self.nuObs_line_halo[line] <= self.nuObs_max)&inds_sky
                halos_survey[line]['RA'] = np.append(halos_survey[line]['RA'],self.halo_catalog['RA'][inds])
                halos_survey[line]['DEC'] = np.append(halos_survey[line]['DEC'],self.halo_catalog['DEC'][inds])
                halos_survey[line]['Zobs'] = np.append(halos_survey[line]['Zobs'],(self.line_nu0[self.target_line]/self.nuObs_line_halo[line][inds]).decompose()-1)
                #Not doing DZ correction
                #halos_survey[line]['Ztrue'] = np.append(halos_survey[line]['Ztrue'],self.halo_catalog['Z'][inds]+self.halo_catalog['DZ'][inds])
                halos_survey[line]['Ztrue'] = np.append(halos_survey[line]['Ztrue'],self.halo_catalog['Z'][inds])
                halos_survey[line]['Lhalo'] = np.append(halos_survey[line]['Lhalo'],self.L_line_halo[line][inds])

        return halos_survey


    @cached_survey_property
    def obs_2d_map(self):
        '''
        Generates the mock intensity map observed in spherical shells. It does not include noise.
        '''
        #Define the mesh divisions and the box size

        if not self.do_angular:
            raise(Warning('Mask edges will be funky in this case, might see some vignetting'))
        npix = hp.nside2npix(self.nside)

        #This is too much memory
        # maps = np.zeros((self.Nchan, npix))

        hp_map = np.zeros(npix)

        # First, compute the intensity/temperature of each halo in the catalog we will include
        for line in self.lines.keys():
            if self.lines[line]:
                #Get true cell volume

                #Get positions using the observed redshift
                #Convert the halo position in each volume to Cartesian coordinates (from Nbodykit)
                ra,dec,redshift = da.broadcast_arrays(self.halos_in_survey[line]['RA'], self.halos_in_survey[line]['DEC'],
                                                      self.halos_in_survey[line]['Zobs'])


                Zhalo = self.halos_in_survey[line]['Ztrue']
                Hubble = self.cosmo.hubble_parameter(Zhalo)*(u.km/u.Mpc/u.s)


                #Figure out what channel the halos will be in to figure out the voxel volume, for the signal. 
                #This is what will be added to the healpy map.

                #Figure out which channel each line will end up in
                nu_bins = self.nuObs_min.to('GHz').value + np.arange(self.Nchan)*self.dnu.to('GHz').value 

                zmid_channel = nu_bins + 0.5*self.dnu.to('GHz').value

                #Channel of each halo, can now compute voxel volumes where each of them are seamlessly
                bin_idxs = np.digitize(self.line_nu0[line].to('GHz').value/(1+Zhalo), nu_bins)-1

                zmids = zmid_channel[bin_idxs]

                #Vcell = Omega_pix * D_A (z)^2 * (1+z) * Dnu/nu * c/H is the volume of the voxel for a given channel
                Vcell_true = hp.nside2pixarea(self.nside)*(self.cosmo.comoving_radial_distance(zmids)*u.Mpc )**2 * (1 + zmids) * (self.delta_nuObs/self.line_nu0[line]) * (cu.c.to('km/s')/Hubble)


                if self.do_intensity:
                    #intensity[Jy/sr]
                    signal = (cu.c/(4.*np.pi*self.line_nu0[line]*Hubble*(1.*u.sr))*self.halos_in_survey[line]['Lhalo']/Vcell_true).to(self.unit)
                else:
                    #Temperature[uK]
                    signal = (cu.c**3*(1+Zhalo)**2/(8*np.pi*cu.k_B*self.line_nu0[line]**3*Hubble)*self.halos_in_survey[line]['Lhalo']/Vcell_true).to(self.unit)


                #Paste the signals to the map
                theta, phi = rd2tp(self.halos_in_survey[line]['RA'], self.halos_in_survey[line]['DEC'])

                pixel_idxs = hp.ang2pix(self.nside, theta, phi)
                
                if self.average_angular_proj:
                    #averaging over the number of channels
                    np.add.at(hp_map, pixel_idxs, signal.value/self.Nchan)
                else:
                    np.add.at(hp_map, pixel_idxs, signal.value)
                #should smoothing be after masking?
                #could lead to bleeding of the zeros with the boundary
                if self.do_smooth:
                    theta_beam = self.beam_FWHM.to(u.rad)
                    hp_map = hp.smoothing(hp_map, theta_beam.value)

                #Define the mask from the rectangular footprint
                phicorner = np.deg2rad(np.array([self.RAObs_min.value,self.RAObs_min.value,self.RAObs_max.value,self.RAObs_max.value]))
                thetacorner = np.pi/2-np.deg2rad(np.array([self.DECObs_min.value,self.DECObs_max.value,self.DECObs_max.value,self.DECObs_min.value]))
                vecs = hp.dir2vec(thetacorner,phi=phicorner).T
                pix_within = hp.query_polygon(nside=self.nside,vertices=vecs,inclusive=False)
                self.pix_within = pix_within
                mask = np.ones(hp.nside2npix(self.nside),np.bool)
                mask[pix_within] = 0
                hp_map = hp.ma(hp_map)
                hp_map.mask = mask
                #add noise
        if self.Tsys.value > 0.:
            #rescale the noise per pixel to the healpy pixel size
            hp_sigmaN = self.sigmaN * (pix_within.size/self.Npix)**0.5
            hp_map[pix_within] += np.random.normal(0.,hp_sigmaN.value,pix_within.size)
                    
        return hp_map


    @cached_survey_property
    def obs_3d_map(self):
        '''
        Generates the mock intensity map observed in Fourier space,
        obtained from Cartesian coordinates. It does not include noise.
        '''
        
        if self.do_angular:
            raise(Warning('Mask edges might be problematic due to the expanded selection!'))
        
        #Define the mesh divisions and the box size
        Nmesh = np.array([self.supersample*self.Nchan,
                  self.supersample*self.Nside[0],
                  self.supersample*self.Nside[1]], dtype=int)
        Lbox = self.Lbox.value

        ralim = np.deg2rad(np.array([self.RAObs_min.value,self.RAObs_max.value]))
        declim = np.deg2rad(np.array([self.DECObs_min.value,self.DECObs_max.value]))
        raside_lim = self.raside_lim
        decside_lim = self.decside_lim
        rside_obs_lim = self.rside_obs_lim
        
        mins_obs = np.array([rside_obs_lim[0],raside_lim[0],decside_lim[0]])

        global sigma_par
        global sigma_perp
        maps = np.zeros([Nmesh[0],Nmesh[1],Nmesh[2]//2 + 1], dtype='complex64')


        # First, compute the intensity/temperature of each halo in the catalog we will include
        for line in self.lines.keys():
            if self.lines[line]:
                #Get true cell volume
                zlims = (self.line_nu0[line].value)/np.array([self.nuObs_max.value,self.nuObs_min.value])-1
                rlim = ((self.cosmo.comoving_radial_distance(zlims)*u.Mpc).to(self.Mpch)).value
                #Get the side of the box
                if self.do_inner_cut:
                    raside = 2*rlim[0]*np.tan(0.5*(ralim[1]-ralim[0]))
                    decside = 2*rlim[0]*np.tan(0.5*(declim[1]-declim[0]))
                    zside = rlim[1]*np.cos(max(0.5*(ralim[1]-ralim[0]),0.5*(declim[1]-declim[0])))-rlim[0]
                    rside_lim = np.array([rlim[0],rlim[0]+zside])
                else:
                    raside = 2*rlim[1]*np.tan(0.5*(ralim[1]-ralim[0]))
                    decside = 2*rlim[1]*np.tan(0.5*(declim[1]-declim[0]))
                    zside = rlim[1]-rlim[0]*np.cos(max(0.5*(ralim[1]-ralim[0]),0.5*(declim[1]-declim[0])))
                    rside_lim = np.array([rlim[1]-zside,rlim[1]])

                Lbox_true = np.array([zside,raside,decside])
                Vcell_true = (Lbox_true/Nmesh).prod()*(self.Mpch**3).to(self.Mpch**3)
                #Get positions using the observed redshift
                #Convert the halo position in each volume to Cartesian coordinates (from Nbodykit)
                ra,dec,redshift = da.broadcast_arrays(self.halos_in_survey[line]['RA'], self.halos_in_survey[line]['DEC'],
                                                      self.halos_in_survey[line]['Zobs'])
                ra,dec  = da.deg2rad(ra),da.deg2rad(dec)
                # cartesian coordinates
                x = da.cos(dec) * da.cos(ra)
                y = da.cos(dec) * da.sin(ra)
                z = da.sin(dec)
                pos = da.vstack([x,y,z]).T
                #radial distances in Mpch/h
                r = redshift.map_blocks(lambda zz: (((self.cosmo.comoving_radial_distance(zz)*u.Mpc).to(self.Mpch)).value),
                                        dtype=redshift.dtype)
                cartesian_halopos = r[:,None] * pos
                lategrid = np.array(cartesian_halopos.compute())
                #Filter some halos out if outside of the inner cut
                if self.do_inner_cut:
                    filtering = (lategrid[:,0] >= rside_lim[0]) & (lategrid[:,0] <= rside_lim[1]) & \
                                (lategrid[:,1] >= raside_lim[0]) & (lategrid[:,1] <= raside_lim[1]) & \
                                (lategrid[:,2] >= decside_lim[0]) & (lategrid[:,2] <= decside_lim[1])
                    lategrid = lategrid[filtering]
                    #Compute the signal in each voxel (with Ztrue and Vcell_true)
                    Zhalo = self.halos_in_survey[line]['Ztrue'][filtering]
                    Hubble = self.cosmo.hubble_parameter(Zhalo)*(u.km/u.Mpc/u.s)
                    if self.do_intensity:
                        #intensity[Jy/sr]
                        signal = (cu.c/(4.*np.pi*self.line_nu0[line]*Hubble*(1.*u.sr))*self.halos_in_survey[line]['Lhalo'][filtering]/Vcell_true).to(self.unit)
                    else:
                        #Temperature[uK]
                        signal = (cu.c**3*(1+Zhalo)**2/(8*np.pi*cu.k_B*self.line_nu0[line]**3*Hubble)*self.halos_in_survey[line]['Lhalo'][filtering]/Vcell_true).to(self.unit)
                else:
                    Zhalo = self.halos_in_survey[line]['Ztrue']
                    Hubble = self.cosmo.hubble_parameter(Zhalo)*(u.km/u.Mpc/u.s)
                    if self.do_intensity:
                        #intensity[Jy/sr]
                        signal = (cu.c/(4.*np.pi*self.line_nu0[line]*Hubble*(1.*u.sr))*self.halos_in_survey[line]['Lhalo']/Vcell_true).to(self.unit)
                    else:
                        #Temperature[uK]
                        signal = (cu.c**3*(1+Zhalo)**2/(8*np.pi*cu.k_B*self.line_nu0[line]**3*Hubble)*self.halos_in_survey[line]['Lhalo']/Vcell_true).to(self.unit)
                #Locate the grid such that bottom left corner of the box is [0,0,0] which is the nbodykit convention.
                mins = np.array([rside_lim[0],raside_lim[0],decside_lim[0]])
                for n in range(3):
                    lategrid[:,n] -= mins[n]
                #Set the emitter in the grid and paint using pmesh directly instead of nbk
                pm = pmesh.pm.ParticleMesh(Nmesh, BoxSize=Lbox, dtype='float32', resampler='cic')
                #Make realfield object
                field = pm.create(type='real')
                layout = pm.decompose(lategrid)
                #Exchange positions between different MPI ranks
                p = layout.exchange(lategrid)
                #Assign weights following the layout of particles
                m = layout.exchange(signal.value)
                pm.paint(p, out=field, mass=m, resampler='cic')
                #Fourier transform fields and apply the filter
                field = field.r2c()
                #This smoothing comes from the resolution window function.
                if self.do_smooth:
                    #compute scales for the anisotropic filter (in Ztrue -> zmid)
                    zmid = (self.line_nu0[line]/self.nuObs_mean).decompose().value-1
                    sigma_par = (cu.c*self.dnu*(1+zmid)/(self.cosmo.hubble_parameter(zmid)*(u.km/u.Mpc/u.s)*self.nuObs_mean)).to(self.Mpch).value
                    sigma_perp = (self.cosmo.comoving_radial_distance(zmid)*u.Mpc*(self.beam_width/(1*u.rad))).to(self.Mpch).value
                    field = field.apply(aniso_filter, kind='wavenumber')
                #Add this contribution to the total maps
                maps+=field

        #Compensate the field for the CIC window function we apply
        maps = maps.apply(CompensateCICShotnoise, kind='circular')

        #Add noise in the cosmic volume probed by target line to the 3d maps
        if self.Tsys.value > 0.:
            #get the proper shape for the observed map
            if self.supersample > 1:
                pm_noise = pmesh.pm.ParticleMesh(np.array([self.Nchan,self.Nside[0],self.Nside[1]], dtype=int),
                                                      BoxSize=Lbox, dtype='float32', resampler='cic')
                maps = pm_noise.downsample(maps.c2r(),keep_mean=True)
                #Check if compensation is required again
                maps = (maps.r2c()).apply(CompensateCICShotnoise, kind='circular')

            maps = maps.c2r()
<<<<<<< HEAD
            #add the noise, distribution is gaussian with 0 mean
            maps += np.random.normal(0.,self.sigmaN.value,maps.shape)
        else:
            maps = maps.c2r()
        return maps
=======
            #Get back the coordinates of 3d to sky positions
            vox_coords = da.from_array((pm.mesh_coordinates()+0.5)*Lbox/Nmesh+mins_obs)
            x, y, z = vox_coords[:,0],vox_coords[:,1],vox_coords[:,2]
            s = da.hypot(x, y)
            phi = da.arctan2(y, x) #lon
            theta = np.pi/2. - da.arctan2(z, s) #lat
            
            #Get the map of temperatures/intensities in the same format
            signal_list = np.reshape(maps,vox_coords.shape[0])
            #Create the map and get pixel indices corresponding to voxel positions
            hp_map = np.zeros(hp.nside2npix(self.nside))
            pix_inds = hp.ang2pix(self.nside,theta,phi).compute()
            #project and average all the signals within the same pixel
            if self.average_angular_proj:
                np.add.at(hp_map,pix_inds,signal_list/self.Nchan)
            else:
                np.add.at(hp_map,pix_inds,signal_list)
            
            #Define the mask from the rectangular footprint
            phicorner = np.deg2rad(np.array([self.RAObs_min.value,self.RAObs_min.value,self.RAObs_max.value,self.RAObs_max.value]))
            thetacorner = np.pi/2-np.deg2rad(np.array([self.DECObs_min.value,self.DECObs_max.value,self.DECObs_max.value,self.DECObs_min.value]))
            vecs = hp.dir2vec(thetacorner,phi=phicorner).T
            pix_within = hp.query_polygon(nside=self.nside,vertices=vecs,inclusive=False)
            self.pix_within = pix_within
            mask = np.ones(hp.nside2npix(self.nside),np.bool)
            mask[pix_within] = 0
            hp_map = hp.ma(hp_map)
            hp_map.mask = mask
            
            #add noise
            if self.Tsys.value > 0.:
                #rescale the noise per pixel to the healpy pixel size
                hp_sigmaN = self.sigmaN * (pix_within.size/self.Npix)**0.5
                hp_map[pix_within] += self.rng.normal(0.,hp_sigmaN.value,pix_within.size)
                
            return hp_map
        else:
            #Add noise in the cosmic volume probed by target line to the 3d maps
            if self.Tsys.value > 0.:
                #get the proper shape for the observed map
                if self.supersample > 1:
                    pm_noise = pmesh.pm.ParticleMesh(np.array([self.Nchan,self.Nside[0],self.Nside[1]], dtype=int),
                                                      BoxSize=Lbox, dtype='float32', resampler='cic')
                    maps = pm_noise.downsample(maps.c2r(),keep_mean=True)
                    #Check if compensation is required again
                    maps = (maps.r2c()).apply(CompensateCICShotnoise, kind='circular')

                maps = maps.c2r()
                #add the noise, distribution is gaussian with 0 mean
                maps += self.rng.normal(0.,self.sigmaN.value,maps.shape)
            else:
                maps = maps.c2r()
            return maps
>>>>>>> b6b4c6ab
            
    def save_map(self,name,other_map=None):
        '''
        Saves a map (either pmesh or healpy depending on do_angular).
        If other_map != None, the map saved would be self.obs_map
        '''
        if not other_map:
            map_to_save = self.obs_map
        else:
            map_to_save = other_map
        if self.do_angular:
            hp.fitsfunc.write_map(name,map_to_save)
        else:
            hdu = fits.PrimaryHDU(map_to_save)
            hdu.writeto(name)
        return
            

#########################
## Auxiliary functions ##
#########################

def aniso_filter(k, v):
    '''
    Filter for k_perp and k_par modes separately.
    Applies to an nbodykit mesh object as a regular filter.

    Uses globally defined variables:
        sigma_perp - 'angular' smoothing in the flat sky approximation
        sigma_par - 'radial' smoothing from number of channels.

    Usage:
        mesh.apply(perp_filter, mode='complex', kind='wavenumber')

    NOTES:
    k[0] *= modifies the next iteration in the loop.
    Coordinates are fixed except for the k[1] which are
    the coordinate that sets what slab is being altered?

    '''
    rper = sigma_perp
    rpar = sigma_par
    newk = copy.deepcopy(k)

    #Smooth the k-modes anisotropically
    newk[0] *= rpar
    newk[1] *= rper
    newk[2] *= rper

    #Build smoothed values
    kk = sum(ki**2 for ki in newk)

    kk[kk==0]==1

    return np.exp(-0.5*kk)*v
def rd2tp(ra,dec):
    """ convert ra/dec to theta,phi"""

    phi = ra*np.pi/180
    
    theta = np.pi/180 * (90. - dec)
    return theta, phi<|MERGE_RESOLUTION|>--- conflicted
+++ resolved
@@ -396,7 +396,7 @@
         if self.Tsys.value > 0.:
             #rescale the noise per pixel to the healpy pixel size
             hp_sigmaN = self.sigmaN * (pix_within.size/self.Npix)**0.5
-            hp_map[pix_within] += np.random.normal(0.,hp_sigmaN.value,pix_within.size)
+            hp_map[pix_within] += self.rng.normal(0.,hp_sigmaN.value,pix_within.size)
                     
         return hp_map
 
@@ -529,67 +529,11 @@
                 maps = (maps.r2c()).apply(CompensateCICShotnoise, kind='circular')
 
             maps = maps.c2r()
-<<<<<<< HEAD
             #add the noise, distribution is gaussian with 0 mean
-            maps += np.random.normal(0.,self.sigmaN.value,maps.shape)
+            maps += self.rng.normal(0.,self.sigmaN.value,maps.shape)
         else:
             maps = maps.c2r()
         return maps
-=======
-            #Get back the coordinates of 3d to sky positions
-            vox_coords = da.from_array((pm.mesh_coordinates()+0.5)*Lbox/Nmesh+mins_obs)
-            x, y, z = vox_coords[:,0],vox_coords[:,1],vox_coords[:,2]
-            s = da.hypot(x, y)
-            phi = da.arctan2(y, x) #lon
-            theta = np.pi/2. - da.arctan2(z, s) #lat
-            
-            #Get the map of temperatures/intensities in the same format
-            signal_list = np.reshape(maps,vox_coords.shape[0])
-            #Create the map and get pixel indices corresponding to voxel positions
-            hp_map = np.zeros(hp.nside2npix(self.nside))
-            pix_inds = hp.ang2pix(self.nside,theta,phi).compute()
-            #project and average all the signals within the same pixel
-            if self.average_angular_proj:
-                np.add.at(hp_map,pix_inds,signal_list/self.Nchan)
-            else:
-                np.add.at(hp_map,pix_inds,signal_list)
-            
-            #Define the mask from the rectangular footprint
-            phicorner = np.deg2rad(np.array([self.RAObs_min.value,self.RAObs_min.value,self.RAObs_max.value,self.RAObs_max.value]))
-            thetacorner = np.pi/2-np.deg2rad(np.array([self.DECObs_min.value,self.DECObs_max.value,self.DECObs_max.value,self.DECObs_min.value]))
-            vecs = hp.dir2vec(thetacorner,phi=phicorner).T
-            pix_within = hp.query_polygon(nside=self.nside,vertices=vecs,inclusive=False)
-            self.pix_within = pix_within
-            mask = np.ones(hp.nside2npix(self.nside),np.bool)
-            mask[pix_within] = 0
-            hp_map = hp.ma(hp_map)
-            hp_map.mask = mask
-            
-            #add noise
-            if self.Tsys.value > 0.:
-                #rescale the noise per pixel to the healpy pixel size
-                hp_sigmaN = self.sigmaN * (pix_within.size/self.Npix)**0.5
-                hp_map[pix_within] += self.rng.normal(0.,hp_sigmaN.value,pix_within.size)
-                
-            return hp_map
-        else:
-            #Add noise in the cosmic volume probed by target line to the 3d maps
-            if self.Tsys.value > 0.:
-                #get the proper shape for the observed map
-                if self.supersample > 1:
-                    pm_noise = pmesh.pm.ParticleMesh(np.array([self.Nchan,self.Nside[0],self.Nside[1]], dtype=int),
-                                                      BoxSize=Lbox, dtype='float32', resampler='cic')
-                    maps = pm_noise.downsample(maps.c2r(),keep_mean=True)
-                    #Check if compensation is required again
-                    maps = (maps.r2c()).apply(CompensateCICShotnoise, kind='circular')
-
-                maps = maps.c2r()
-                #add the noise, distribution is gaussian with 0 mean
-                maps += self.rng.normal(0.,self.sigmaN.value,maps.shape)
-            else:
-                maps = maps.c2r()
-            return maps
->>>>>>> b6b4c6ab
             
     def save_map(self,name,other_map=None):
         '''
